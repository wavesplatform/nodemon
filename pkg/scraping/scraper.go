--- conflicted
+++ resolved
@@ -36,17 +36,8 @@
 				return
 			}
 		}
-<<<<<<< HEAD
-	}()
-
-}
-
-func (s *Scraper) Notifications() <-chan entities.Notification {
-	return s.notifications
-=======
 	}(out)
 	return out
->>>>>>> 682a992b
 }
 
 func (s *Scraper) poll(ctx context.Context, notifications chan<- entities.Notification) {
