--- conflicted
+++ resolved
@@ -45,13 +45,8 @@
 	return out
 }
 
-<<<<<<< HEAD
 func (s *Scraper) poll(ctx context.Context, notifications chan<- entities.NodesGatheringNotification, now int64) {
-	cc, cancel := context.WithCancel(ctx)
-=======
-func (s *Scraper) poll(ctx context.Context, notifications chan<- entities.Notification, now int64) {
 	ctx, cancel := context.WithCancel(ctx)
->>>>>>> 3e869e3b
 	defer cancel()
 
 	enabledNodes, err := s.ns.EnabledNodes()
@@ -74,12 +69,7 @@
 	for i := range enabledNodes {
 		urls[i] = enabledNodes[i].URL
 	}
-<<<<<<< HEAD
-
 	notifications <- entities.NewNodesGatheringComplete(urls, now)
-=======
-	notifications <- entities.NewOnPollingComplete(urls, now)
->>>>>>> 3e869e3b
 }
 
 func (s *Scraper) queryNodes(ctx context.Context, nodes []entities.Node, now int64) <-chan entities.Event {
