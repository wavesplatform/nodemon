--- conflicted
+++ resolved
@@ -6,11 +6,8 @@
 	"sync"
 	"time"
 
-<<<<<<< HEAD
+	"go.uber.org/atomic"
 	"go.uber.org/zap"
-=======
-	"go.uber.org/atomic"
->>>>>>> 1e65cda1
 	"nodemon/pkg/entities"
 	"nodemon/pkg/storing/events"
 	"nodemon/pkg/storing/nodes"
