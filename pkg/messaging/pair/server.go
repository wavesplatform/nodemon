--- conflicted
+++ resolved
@@ -51,12 +51,8 @@
 				if err != nil {
 					log.Printf("failed to receive list of nodes from storage, %v", err)
 				}
-<<<<<<< HEAD
 				var nodeList NodesListResponse
-=======
 
-				var nodeList NodeListResponse
->>>>>>> 69cde916
 				nodeList.Urls = make([]string, len(nodes))
 				for i, node := range nodes {
 					nodeList.Urls[i] = node.URL
