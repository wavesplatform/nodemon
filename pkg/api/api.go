--- conflicted
+++ resolved
@@ -15,11 +15,8 @@
 	"github.com/go-chi/chi/middleware"
 	"github.com/pkg/errors"
 	"github.com/wavesplatform/gowaves/pkg/proto"
-<<<<<<< HEAD
+	"go.uber.org/atomic"
 	"go.uber.org/zap"
-=======
-	"go.uber.org/atomic"
->>>>>>> 1e65cda1
 	"nodemon/pkg/entities"
 	"nodemon/pkg/storing/events"
 	"nodemon/pkg/storing/nodes"
@@ -29,25 +26,16 @@
 	srv                   *http.Server
 	nodesStorage          *nodes.Storage
 	eventsStorage         *events.Storage
-<<<<<<< HEAD
-	specificNodesSettings SpecificNodesSettings
+	specificNodesSettings specificNodesSettings
 	zap                   *zap.Logger
-=======
-	specificNodesSettings specificNodesSettings
->>>>>>> 1e65cda1
 }
 
 type specificNodesSettings struct {
 	currentTimestamp *atomic.Int64
 }
 
-<<<<<<< HEAD
-func NewAPI(bind string, nodesStorage *nodes.Storage, eventsStorage *events.Storage, specificNodesTs *int64, apiReadTimeout time.Duration, logger *zap.Logger) (*API, error) {
-	a := &API{nodesStorage: nodesStorage, eventsStorage: eventsStorage, specificNodesSettings: SpecificNodesSettings{currentTimestamp: specificNodesTs}, zap: logger}
-=======
-func NewAPI(bind string, nodesStorage *nodes.Storage, eventsStorage *events.Storage, specificNodesTs *atomic.Int64, apiReadTimeout time.Duration) (*API, error) {
-	a := &API{nodesStorage: nodesStorage, eventsStorage: eventsStorage, specificNodesSettings: specificNodesSettings{currentTimestamp: specificNodesTs}}
->>>>>>> 1e65cda1
+func NewAPI(bind string, nodesStorage *nodes.Storage, eventsStorage *events.Storage, specificNodesTs *atomic.Int64, apiReadTimeout time.Duration, logger *zap.Logger) (*API, error) {
+	a := &API{nodesStorage: nodesStorage, eventsStorage: eventsStorage, specificNodesSettings: specificNodesSettings{currentTimestamp: specificNodesTs}, zap: logger}
 	r := chi.NewRouter()
 	r.Use(middleware.RequestID)
 	r.Use(middleware.RealIP)
