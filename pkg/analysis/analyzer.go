package analysis

import (
<<<<<<< HEAD
	"go.nanomsg.org/mangos/v3/protocol"
=======
	"fmt"
>>>>>>> 682a992b
	"log"
	"time"

	"github.com/pkg/errors"
	"nodemon/pkg/entities"
	"nodemon/pkg/storing/events"
)

type Analyzer struct {
<<<<<<< HEAD
	es     *storing.EventsStorage
	socket protocol.Socket
}

func NewAnalyzer(es *storing.EventsStorage, socket protocol.Socket) *Analyzer {
	return &Analyzer{es: es, socket: socket}
=======
	es *events.Storage
}

func NewAnalyzer(es *events.Storage) *Analyzer {
	return &Analyzer{es: es}
>>>>>>> 682a992b
}

func (a *Analyzer) analyze(alerts chan<- entities.Alert, pollingResult *entities.OnPollingComplete) error {
	// TODO: analysis here
	nodes := make(entities.NodeStatements, 0, len(pollingResult.Nodes()))
	err := a.es.ViewStatementsByTimestamp(pollingResult.Timestamp(), func(statement *entities.NodeStatement) bool {
		nodes = append(nodes, *statement)
		return true
	})
	if err != nil {
		return errors.Wrap(err, "failed to analyze nodes statements")
	}
	statusSplit := nodes.Iterator().SplitByNodeStatus()

	for _, unreachable := range statusSplit[entities.Unreachable] {
		alerts <- entities.Alert{Description: fmt.Sprintf(
			"[%s] Node %q is UNREACHABLE.",
			time.Unix(unreachable.Timestamp, 0).String(), unreachable.Node,
		)}
	}

	return nil
}

func (a *Analyzer) Start(notifications <-chan entities.Notification) <-chan entities.Alert {
	out := make(chan entities.Alert)
	go func(alerts chan<- entities.Alert) {
		defer close(alerts)
		for n := range notifications {
			switch tn := n.(type) {
			case *entities.OnPollingComplete:
				log.Printf("On polling complete of %d nodes", len(tn.Nodes()))
				cnt, err := a.es.StatementsCount()
				if err != nil {
					log.Printf("Failed to query statements: %v", err)
				}
				log.Printf("Total statemetns count: %d", cnt)

				if err := a.analyze(alerts, tn); err != nil {
					log.Printf("Failed to analyze nodes: %v", err)
				}
			default:
				log.Printf("Unknown alanyzer notification (%T)", tn)
			}
		}
	}(out)
	return out
}<|MERGE_RESOLUTION|>--- conflicted
+++ resolved
@@ -1,34 +1,23 @@
 package analysis
 
 import (
-<<<<<<< HEAD
-	"go.nanomsg.org/mangos/v3/protocol"
-=======
 	"fmt"
->>>>>>> 682a992b
 	"log"
 	"time"
 
 	"github.com/pkg/errors"
+	"go.nanomsg.org/mangos/v3/protocol"
 	"nodemon/pkg/entities"
 	"nodemon/pkg/storing/events"
 )
 
 type Analyzer struct {
-<<<<<<< HEAD
-	es     *storing.EventsStorage
+	es     *events.Storage
 	socket protocol.Socket
 }
 
-func NewAnalyzer(es *storing.EventsStorage, socket protocol.Socket) *Analyzer {
+func NewAnalyzer(es *events.Storage, socket protocol.Socket) *Analyzer {
 	return &Analyzer{es: es, socket: socket}
-=======
-	es *events.Storage
-}
-
-func NewAnalyzer(es *events.Storage) *Analyzer {
-	return &Analyzer{es: es}
->>>>>>> 682a992b
 }
 
 func (a *Analyzer) analyze(alerts chan<- entities.Alert, pollingResult *entities.OnPollingComplete) error {
