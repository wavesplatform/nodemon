package analysis

import (
	"context"
	"sync"

	"github.com/pkg/errors"
	"go.uber.org/zap"
	"nodemon/pkg/analysis/criteria"
	"nodemon/pkg/entities"
	"nodemon/pkg/storing/events"
)

type AnalyzerOptions struct {
	AlertBackoff            int
	AlertVacuumQuota        int
	UnreachableCriteriaOpts *criteria.UnreachableCriterionOptions
	HeightCriteriaOpts      *criteria.HeightCriterionOptions
	StateHashCriteriaOpts   *criteria.StateHashCriterionOptions
}

type Analyzer struct {
	es   *events.Storage
	as   *alertsStorage
	opts *AnalyzerOptions
	zap  *zap.Logger
}

func NewAnalyzer(es *events.Storage, opts *AnalyzerOptions, logger *zap.Logger) *Analyzer {
	if opts == nil {
		opts = &AnalyzerOptions{}
	}
	if opts.AlertBackoff == 0 {
		opts.AlertBackoff = defaultAlertBackoff
	}
	if opts.AlertVacuumQuota == 0 {
		opts.AlertVacuumQuota = defaultAlertVacuumQuota
	}

	as := newAlertsStorage(opts.AlertBackoff, opts.AlertVacuumQuota)
	return &Analyzer{es: es, as: as, opts: opts, zap: logger}
}

func (a *Analyzer) analyze(alerts chan<- entities.Alert, pollingResult *entities.OnPollingComplete) error {
	statements := make(entities.NodeStatements, 0, len(pollingResult.Nodes()))
	err := a.es.ViewStatementsByTimestamp(pollingResult.Timestamp(), func(statement *entities.NodeStatement) bool {
		statements = append(statements, *statement)
		return true
	})
	if err != nil {
		return errors.Wrap(err, "failed to analyze nodes statements")
	}
	statusSplit := statements.SplitByNodeStatus()

	routines := [...]func(in chan<- entities.Alert) error{
		func(in chan<- entities.Alert) error {
			for _, statement := range statusSplit[entities.Incomplete] {
				in <- &entities.IncompleteAlert{NodeStatement: statement}
			}
			return nil
		},
		func(in chan<- entities.Alert) error {
			for _, statement := range statusSplit[entities.InvalidHeight] {
				in <- &entities.InvalidHeightAlert{NodeStatement: statement}
			}
			return nil
		},
		func(in chan<- entities.Alert) error {
			criterion := criteria.NewUnreachableCriterion(a.es, a.opts.UnreachableCriteriaOpts)
			return criterion.Analyze(in, pollingResult.Timestamp(), statusSplit[entities.Unreachable])
		},
		func(in chan<- entities.Alert) error {
			criterion := criteria.NewHeightCriterion(a.opts.HeightCriteriaOpts)
			criterion.Analyze(in, pollingResult.Timestamp(), statusSplit[entities.OK])
			return nil
		},
		func(in chan<- entities.Alert) error {
			criterion := criteria.NewStateHashCriterion(a.es, a.opts.StateHashCriteriaOpts)
			return criterion.Analyze(in, pollingResult.Timestamp(), statusSplit[entities.OK])
		},
	}
	var (
		wg          = new(sync.WaitGroup)
		criteriaOut = make(chan entities.Alert)
		ctx, cancel = context.WithCancel(context.Background())
		proxyDone   = make(chan struct{})
	)
	defer func() {
		wg.Wait()   // wait for all criterion routines
		cancel()    // stop analyzer proxy
		<-proxyDone // wait for analyzer proxy
	}()

	// run criterion routines
	wg.Add(len(routines))
	for _, f := range routines {
		go func(f func(in chan<- entities.Alert) error) {
			defer wg.Done()
			if err := f(criteriaOut); err != nil {
<<<<<<< HEAD
				log.Printf("Error occured on criterion routine: %v", err)
				criteriaOut <- entities.NewInternalErrorAlert(pollingResult.Timestamp(), err)
=======
				a.zap.Error("Error occurred on criterion routine", zap.Error(err))
>>>>>>> 498d469a
			}
		}(f)
	}
	// run analyzer proxy
	go func(ctx context.Context, alertsIn chan<- entities.Alert, criteriaOut <-chan entities.Alert) {
		defer close(proxyDone)
		defer func() {
			// we have to vacuum alerts storage each time and send alerts about fixed alerts :)
			// also we perform vacuum here to prevent data race condition
			ts := pollingResult.Timestamp()
			vacuumedAlerts := a.as.Vacuum()
			for _, alert := range vacuumedAlerts {
				alertsIn <- &entities.AlertFixed{
					Timestamp: ts,
					Fixed:     alert,
				}
			}
		}()
		for {
			select {
			case alert := <-criteriaOut:
				sendAlertNow := a.as.PutAlert(alert)
				if sendAlertNow {
					alertsIn <- alert
				}
			case <-ctx.Done():
				return
			}
		}
	}(ctx, alerts, criteriaOut)
	return nil
}

func (a *Analyzer) Start(notifications <-chan entities.Notification) <-chan entities.Alert {
	out := make(chan entities.Alert)
	go func(alerts chan<- entities.Alert) {
		defer close(alerts)
		for n := range notifications {
			// TODO: send InternalErrorAlert in case of error
			switch notificcationType := n.(type) {
			case *entities.OnPollingComplete:
				a.zap.Sugar().Infof("On polling complete of %d nodes", len(notificcationType.Nodes()))
				cnt, err := a.es.StatementsCount()
				if err != nil {
					a.zap.Error("Failed to get statements count", zap.Error(err))
				}
				a.zap.Sugar().Infof("Total statemetns count: %d", cnt)
				if err := a.analyze(alerts, notificcationType); err != nil {
					a.zap.Error("Failed to analyze nodes statements", zap.Error(err))
				}
			default:
				a.zap.Sugar().Errorf("Unknown alanyzer notification (%T)", notificcationType)
			}
		}
	}(out)
	return out
}<|MERGE_RESOLUTION|>--- conflicted
+++ resolved
@@ -97,12 +97,8 @@
 		go func(f func(in chan<- entities.Alert) error) {
 			defer wg.Done()
 			if err := f(criteriaOut); err != nil {
-<<<<<<< HEAD
-				log.Printf("Error occured on criterion routine: %v", err)
+				a.zap.Error("Error occurred on criterion routine", zap.Error(err))
 				criteriaOut <- entities.NewInternalErrorAlert(pollingResult.Timestamp(), err)
-=======
-				a.zap.Error("Error occurred on criterion routine", zap.Error(err))
->>>>>>> 498d469a
 			}
 		}(f)
 	}
