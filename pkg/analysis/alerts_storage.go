package analysis

import (
	"go.uber.org/zap"
	"nodemon/pkg/entities"
)

const (
	defaultAlertVacuumQuota = 5
	defaultAlertBackoff     = 2
)

type alertInfo struct {
	vacuumQuota      int
	repeats          int
	backoffThreshold int
	confirmed        bool
	alert            entities.Alert
}

type alertsInternalStorage map[string]alertInfo

func (s alertsInternalStorage) ids() []string {
	if len(s) == 0 {
		return nil
	}
	ids := make([]string, 0, len(s))
	for id := range s {
		ids = append(ids, id)
	}
	return ids
}

func (s alertsInternalStorage) infos() []alertInfo {
	if len(s) == 0 {
		return nil
	}
	infos := make([]alertInfo, 0, len(s))
	for _, info := range s {
		infos = append(infos, info)
	}
	return infos
}

type alertsStorage struct {
<<<<<<< HEAD
	alertBackoff     int
	alertVacuumQuota int
	logger           *zap.Logger
	internalStorage  alertsInternalStorage
}

func newAlertsStorage(alertBackoff, alertVacuumQuota int, logger *zap.Logger) *alertsStorage {
	return &alertsStorage{
		alertBackoff:     alertBackoff,
		alertVacuumQuota: alertVacuumQuota,
		internalStorage:  make(alertsInternalStorage),
		logger:           logger,
=======
	alertBackoff          int
	alertVacuumQuota      int
	requiredConfirmations alertConfirmations
	internalStorage       alertsInternalStorage
}

type alertConfirmations map[entities.AlertType]int

const (
	HeightAlertConfirmations = 2
)

func defaultAlertConfirmations() alertConfirmations {
	return alertConfirmations{
		entities.HeightAlertType: HeightAlertConfirmations,
	}
}

func newAlertsStorage(alertBackoff, alertVacuumQuota int, requiredConfirmations alertConfirmations) *alertsStorage {
	return &alertsStorage{
		alertBackoff:          alertBackoff,
		alertVacuumQuota:      alertVacuumQuota,
		requiredConfirmations: requiredConfirmations,
		internalStorage:       make(alertsInternalStorage),
>>>>>>> 7b78706c
	}
}

func (s *alertsStorage) PutAlert(alert entities.Alert) (needSendAlert bool) {
	if s.alertVacuumQuota <= 1 { // no need to save alerts which can't outlive even one vacuum stage
		return true
	}
	var (
		alertID = alert.ID()
		old     = s.internalStorage[alertID]
		repeats = old.repeats + 1
	)
	if !old.confirmed && repeats >= s.requiredConfirmations[alert.Type()] { // send confirmed alert
		s.internalStorage[alertID] = alertInfo{
			vacuumQuota:      s.alertVacuumQuota,
			repeats:          1, // now it's a confirmed alert, so reset repeats counter
			backoffThreshold: s.alertBackoff,
			confirmed:        true,
			alert:            alert,
		}
		return true
	}
<<<<<<< HEAD
	old.repeats += 1
	s.logger.Info("An alert was generated", zap.String("alert", old.alert.String()), zap.Int("repeats", old.repeats))
	if old.repeats >= old.backoffThreshold { // backoff exceeded
=======
	if old.confirmed && repeats > old.backoffThreshold { // backoff exceeded, reset repeats and increase backoff
>>>>>>> 7b78706c
		s.internalStorage[alertID] = alertInfo{
			vacuumQuota:      s.alertVacuumQuota,
			repeats:          1,
			backoffThreshold: s.alertBackoff * old.backoffThreshold,
			confirmed:        true,
			alert:            alert,
		}
		return true
	}
	s.internalStorage[alertID] = alertInfo{
		vacuumQuota:      s.alertVacuumQuota,
		repeats:          repeats,
		backoffThreshold: old.backoffThreshold,
		confirmed:        old.confirmed,
		alert:            alert,
	}
	return false
}

func (s *alertsStorage) Vacuum() []entities.Alert {
	var alertsFixed []entities.Alert
	for _, id := range s.internalStorage.ids() {
		info := s.internalStorage[id]
		info.vacuumQuota -= 1
		if info.vacuumQuota <= 0 {
			if info.confirmed {
				alertsFixed = append(alertsFixed, info.alert)
			}
			delete(s.internalStorage, id)
		} else {
			s.internalStorage[id] = info
		}
	}
	return alertsFixed
}<|MERGE_RESOLUTION|>--- conflicted
+++ resolved
@@ -43,24 +43,11 @@
 }
 
 type alertsStorage struct {
-<<<<<<< HEAD
-	alertBackoff     int
-	alertVacuumQuota int
-	logger           *zap.Logger
-	internalStorage  alertsInternalStorage
-}
-
-func newAlertsStorage(alertBackoff, alertVacuumQuota int, logger *zap.Logger) *alertsStorage {
-	return &alertsStorage{
-		alertBackoff:     alertBackoff,
-		alertVacuumQuota: alertVacuumQuota,
-		internalStorage:  make(alertsInternalStorage),
-		logger:           logger,
-=======
 	alertBackoff          int
 	alertVacuumQuota      int
 	requiredConfirmations alertConfirmations
 	internalStorage       alertsInternalStorage
+	logger                *zap.Logger
 }
 
 type alertConfirmations map[entities.AlertType]int
@@ -75,13 +62,13 @@
 	}
 }
 
-func newAlertsStorage(alertBackoff, alertVacuumQuota int, requiredConfirmations alertConfirmations) *alertsStorage {
+func newAlertsStorage(alertBackoff, alertVacuumQuota int, requiredConfirmations alertConfirmations, logger *zap.Logger) *alertsStorage {
 	return &alertsStorage{
 		alertBackoff:          alertBackoff,
 		alertVacuumQuota:      alertVacuumQuota,
 		requiredConfirmations: requiredConfirmations,
 		internalStorage:       make(alertsInternalStorage),
->>>>>>> 7b78706c
+		logger:                logger,
 	}
 }
 
@@ -94,6 +81,11 @@
 		old     = s.internalStorage[alertID]
 		repeats = old.repeats + 1
 	)
+
+	if old.alert != nil {
+		s.logger.Info("An alert was generated", zap.String("alert", old.alert.String()), zap.Int("repeats", repeats), zap.Bool("confirmed", old.confirmed))
+	}
+
 	if !old.confirmed && repeats >= s.requiredConfirmations[alert.Type()] { // send confirmed alert
 		s.internalStorage[alertID] = alertInfo{
 			vacuumQuota:      s.alertVacuumQuota,
@@ -104,13 +96,7 @@
 		}
 		return true
 	}
-<<<<<<< HEAD
-	old.repeats += 1
-	s.logger.Info("An alert was generated", zap.String("alert", old.alert.String()), zap.Int("repeats", old.repeats))
-	if old.repeats >= old.backoffThreshold { // backoff exceeded
-=======
 	if old.confirmed && repeats > old.backoffThreshold { // backoff exceeded, reset repeats and increase backoff
->>>>>>> 7b78706c
 		s.internalStorage[alertID] = alertInfo{
 			vacuumQuota:      s.alertVacuumQuota,
 			repeats:          1,
@@ -120,6 +106,7 @@
 		}
 		return true
 	}
+
 	s.internalStorage[alertID] = alertInfo{
 		vacuumQuota:      s.alertVacuumQuota,
 		repeats:          repeats,
