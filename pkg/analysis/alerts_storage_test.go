package analysis

import (
	"log"
	"testing"

	"github.com/stretchr/testify/require"
	zapLogger "go.uber.org/zap"
	"nodemon/pkg/entities"
)

func TestAlertsStorage(t *testing.T) {
	zap, err := zapLogger.NewDevelopment()
	if err != nil {
		log.Fatalf("can't initialize zap logger: %v", err)
	}
	defer func(zap *zapLogger.Logger) {
		err := zap.Sync()
		if err != nil {
			log.Println(err)
		}
	}(zap)

	var (
		alert1 = &entities.SimpleAlert{Description: "first simple alert"}
		alert2 = &entities.SimpleAlert{Description: "second simple alert"}
		alert3 = &entities.SimpleAlert{Description: "third simple alert"}
	)
	tests := []struct {
		alertBackoff        int
		alertVacuumQuota    int
		vacuumResults       [][]entities.Alert
		initialAlerts       []entities.Alert
		alerts              []entities.Alert
		alertConfirmations  alertConfirmations
		sendAlertNowResults []bool
		expectedAlertsInfo  []alertInfo
	}{
		{
			alertBackoff:        defaultAlertBackoff,
			alertVacuumQuota:    4,
			vacuumResults:       [][]entities.Alert{{}, {}, {}},
			initialAlerts:       []entities.Alert{alert1, alert2},
			alerts:              []entities.Alert{alert3, alert1, alert1},
			alertConfirmations:  nil,
			sendAlertNowResults: []bool{true, false, true},
			expectedAlertsInfo: []alertInfo{
				{
					vacuumQuota:      4,
					repeats:          1,
					backoffThreshold: defaultAlertBackoff * defaultAlertBackoff,
					confirmed:        true,
					alert:            alert1,
				},
				{
					vacuumQuota:      1,
					repeats:          1,
					backoffThreshold: defaultAlertBackoff,
					confirmed:        true,
					alert:            alert2,
				},
				{
					vacuumQuota:      4,
					repeats:          1,
					backoffThreshold: defaultAlertBackoff,
					confirmed:        true,
					alert:            alert3,
				},
			},
		},
		{
			alertBackoff:        defaultAlertBackoff,
			alertVacuumQuota:    2,
			vacuumResults:       [][]entities.Alert{{}, {alert1, alert2}, {}},
			initialAlerts:       []entities.Alert{alert1, alert2},
			alerts:              []entities.Alert{alert3, alert3, alert1, alert1, alert1},
			alertConfirmations:  nil,
			sendAlertNowResults: []bool{true, false, true, false, true},
			expectedAlertsInfo: []alertInfo{
				{
					vacuumQuota:      2,
					repeats:          1,
					backoffThreshold: defaultAlertBackoff * defaultAlertBackoff,
					confirmed:        true,
					alert:            alert1,
				},
				{
					vacuumQuota:      2,
					repeats:          2,
					backoffThreshold: defaultAlertBackoff,
					confirmed:        true,
					alert:            alert3,
				},
			},
		},
		{
			alertBackoff:        defaultAlertBackoff,
			alertVacuumQuota:    0,
			vacuumResults:       nil,
			initialAlerts:       nil,
			alerts:              []entities.Alert{alert1, alert1, alert1, alert2, alert3},
			alertConfirmations:  nil,
			sendAlertNowResults: []bool{true, true, true, true, true},
			expectedAlertsInfo:  nil,
		},
		{
			alertBackoff:        defaultAlertBackoff,
			alertVacuumQuota:    1,
			vacuumResults:       nil,
			initialAlerts:       nil,
			alerts:              []entities.Alert{alert1, alert1, alert1, alert2, alert3},
			alertConfirmations:  nil,
			sendAlertNowResults: []bool{true, true, true, true, true},
			expectedAlertsInfo:  nil,
		},
		{
			alertBackoff:        defaultAlertBackoff,
			alertVacuumQuota:    2,
			vacuumResults:       [][]entities.Alert{{}, {alert1}, {}},
			initialAlerts:       []entities.Alert{alert1, alert2, alert1},
			alerts:              []entities.Alert{alert3, alert3, alert2, alert1, alert1, alert1, alert1, alert1},
			sendAlertNowResults: []bool{false, true, false, false, true, false, true, false},
			alertConfirmations: alertConfirmations{
				entities.SimpleAlertType: 2,
			},
			expectedAlertsInfo: []alertInfo{
				{
					vacuumQuota:      2,
					repeats:          2,
					backoffThreshold: defaultAlertBackoff * defaultAlertBackoff,
					confirmed:        true,
					alert:            alert1,
				},
				{
					vacuumQuota:      2,
					repeats:          1,
					backoffThreshold: 0,
					confirmed:        false,
					alert:            alert2,
				},
				{
					vacuumQuota:      2,
					repeats:          1,
					backoffThreshold: defaultAlertBackoff,
					confirmed:        true,
					alert:            alert3,
				},
			},
		},
	}
	for i, test := range tests {
		tcNum := i + 1
		require.Equal(t, len(test.alerts), len(test.sendAlertNowResults),
			"failed constraint in test case#%d", tcNum,
		)

<<<<<<< HEAD
		storage := newAlertsStorage(test.alertBackoff, test.alertVacuumQuota, zap)
=======
		storage := newAlertsStorage(test.alertBackoff, test.alertVacuumQuota, test.alertConfirmations)
>>>>>>> 7b78706c
		for _, alert := range test.initialAlerts {
			storage.PutAlert(alert)
		}
		for j, expectedVacuumed := range test.vacuumResults {
			actualVacuumed := storage.Vacuum()
			require.ElementsMatch(t, expectedVacuumed, actualVacuumed, "test case#%d vacuum#%d", tcNum, j+1)
		}
		for j, alert := range test.alerts {
			sendAlertNow := storage.PutAlert(alert)
			require.Equal(t, test.sendAlertNowResults[j], sendAlertNow, "test case#%d alert#%d", tcNum, j+1)
		}
		actualInfos := storage.internalStorage.infos()
		require.ElementsMatch(t, test.expectedAlertsInfo, actualInfos, "test case#%d", tcNum)
	}
}<|MERGE_RESOLUTION|>--- conflicted
+++ resolved
@@ -154,11 +154,7 @@
 			"failed constraint in test case#%d", tcNum,
 		)
 
-<<<<<<< HEAD
-		storage := newAlertsStorage(test.alertBackoff, test.alertVacuumQuota, zap)
-=======
-		storage := newAlertsStorage(test.alertBackoff, test.alertVacuumQuota, test.alertConfirmations)
->>>>>>> 7b78706c
+		storage := newAlertsStorage(test.alertBackoff, test.alertVacuumQuota, test.alertConfirmations, zap)
 		for _, alert := range test.initialAlerts {
 			storage.PutAlert(alert)
 		}
