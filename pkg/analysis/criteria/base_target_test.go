--- conflicted
+++ resolved
@@ -78,16 +78,9 @@
 		for j := range test.expectedAlerts {
 			select {
 			case actualAlert := <-alerts:
-<<<<<<< HEAD
-				actualA, ok := actualAlert.(*entities.BaseTargetAlert)
-				require.True(t, ok)
-				baseTargetAlert := *actualA
-				require.Contains(t, test.expectedAlerts, baseTargetAlert, "test case #%d", j+1)
-=======
 				baseTargetAlert, ok := actualAlert.(*entities.BaseTargetAlert)
 				require.True(t, ok, "unexpected alert type: %T", actualAlert)
 				require.Contains(t, test.expectedAlerts, *baseTargetAlert, "test case #%d", j+1)
->>>>>>> 5948f625
 			case <-time.After(5 * time.Second):
 				require.Fail(t, "timeout exceeded")
 			}
@@ -133,14 +126,8 @@
 		select {
 		case actualAlert, ok := <-alerts:
 			if ok {
-<<<<<<< HEAD
-				actualA, okay := actualAlert.(*entities.BaseTargetAlert)
-				require.True(t, okay)
-				baseTargetAlert := *actualA
-=======
 				baseTargetAlert, btOk := actualAlert.(*entities.BaseTargetAlert)
 				require.True(t, btOk, "unexpected alert type: %T", actualAlert)
->>>>>>> 5948f625
 				require.Fail(t, "unexpected alert: %v", baseTargetAlert)
 			}
 			return
