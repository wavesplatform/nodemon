--- conflicted
+++ resolved
@@ -132,16 +132,9 @@
 			for j := range test.expectedAlerts {
 				select {
 				case actualAlert := <-alerts:
-<<<<<<< HEAD
-					actualA, ok := actualAlert.(*entities.IncompleteAlert)
-					require.True(t, ok)
-					incompleteAlert := *actualA
-					require.Contains(t, test.expectedAlerts, incompleteAlert, "test case #%d", j+1)
-=======
 					incompleteAlert, ok := actualAlert.(*entities.IncompleteAlert)
 					require.True(t, ok, "unexpected alert type: %T", actualAlert)
 					require.Contains(t, test.expectedAlerts, *incompleteAlert, "test case #%d", j+1)
->>>>>>> 5948f625
 				case <-time.After(5 * time.Second):
 					require.Fail(t, "timeout exceeded")
 				}
