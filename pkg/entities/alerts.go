package entities

import (
	"bytes"
	"fmt"
	"strconv"
	"time"

	"github.com/wavesplatform/gowaves/pkg/crypto"
	"github.com/wavesplatform/gowaves/pkg/proto"
)

type AlertType byte

const (
	SimpleAlertType AlertType = iota + 1
	UnreachableAlertType
	IncompleteAlertType
	InvalidHeightAlertType
	HeightAlertType
	StateHashAlertType
	AlertFixedType
	InternalErrorAlertType
)

var AlertTypes = map[AlertType]string{
	SimpleAlertType:        SimpleAlertNotification,
	UnreachableAlertType:   UnreachableAlertNotification,
	IncompleteAlertType:    IncompleteAlertNotification,
	InvalidHeightAlertType: InvalidHeightAlertNotification,
	HeightAlertType:        HeightAlertNotification,
	StateHashAlertType:     StateHashAlertNotification,
	AlertFixedType:         AlertFixedNotification,
	InternalErrorAlertType: InternalErrorNotification,
}

const (
	SimpleAlertNotification        = "SimpleAlert"
	UnreachableAlertNotification   = "UnreachableAlert"
	IncompleteAlertNotification    = "IncompleteAlert"
	InvalidHeightAlertNotification = "InvalidHeightAlert"
	HeightAlertNotification        = "HeightAlert"
	StateHashAlertNotification     = "StateHashAlert"
	AlertFixedNotification         = "AlertFixed"
	InternalErrorNotification      = "InternalErrorAlert"
)

const (
	InfoLevel  = "Info"
	WarnLevel  = "Warning"
	ErrorLevel = "Error"
)

type Alert interface {
	Notification
	ID() string
	Message() string
	Time() time.Time
	Type() AlertType
	Level() string
	fmt.Stringer
}

type SimpleAlert struct {
	Timestamp   int64  `json:"timestamp"`
	Description string `json:"description"`
}

func (a *SimpleAlert) ShortDescription() string {
	return SimpleAlertNotification
}

func (a *SimpleAlert) Message() string {
	return a.Description
}

func (a *SimpleAlert) Time() time.Time {
	return time.Unix(a.Timestamp, 0)
}

func (a *SimpleAlert) ID() string {
	digest := crypto.MustFastHash([]byte(a.ShortDescription() + a.Description))
	return digest.String()
}

func (a *SimpleAlert) String() string {
	return fmt.Sprintf("%s: %s", a.ShortDescription(), a.Message())
}

func (a *SimpleAlert) Type() AlertType {
	return SimpleAlertType
}

func (a *SimpleAlert) Level() string {
	return InfoLevel
}

type UnreachableAlert struct {
	Timestamp int64  `json:"timestamp"`
	Node      string `json:"node"`
}

func (a *UnreachableAlert) ShortDescription() string {
	return UnreachableAlertNotification
}

func (a *UnreachableAlert) Message() string {
	return fmt.Sprintf("Node %q is unreachable", a.Node)
}

func (a *UnreachableAlert) Time() time.Time {
	return time.Unix(a.Timestamp, 0)
}

func (a *UnreachableAlert) ID() string {
	digest := crypto.MustFastHash([]byte(a.ShortDescription() + a.Node))
	return digest.String()
}

func (a *UnreachableAlert) String() string {
	return fmt.Sprintf("%s: %s", a.ShortDescription(), a.Message())
}

func (a *UnreachableAlert) Type() AlertType {
	return UnreachableAlertType
}

func (a *UnreachableAlert) Level() string {
	return ErrorLevel
}

type IncompleteAlert struct {
	NodeStatement
}

func (a *IncompleteAlert) ShortDescription() string {
	return IncompleteAlertNotification
}

func (a *IncompleteAlert) Message() string {
	return fmt.Sprintf("Node %q (%s) has incomplete statement info at height %d", a.Node, a.Version, a.Height)
}

func (a *IncompleteAlert) Time() time.Time {
	return time.Unix(a.Timestamp, 0)
}

func (a *IncompleteAlert) String() string {
	return fmt.Sprintf("%s: %s", a.ShortDescription(), a.Message())
}

func (a *IncompleteAlert) ID() string {
	digest := crypto.MustFastHash([]byte(a.ShortDescription() + a.Node))
	return digest.String()
}

func (a *IncompleteAlert) Type() AlertType {
	return IncompleteAlertType
}

func (a *IncompleteAlert) Level() string {
	return ErrorLevel
}

type InvalidHeightAlert struct {
	NodeStatement
}

func (a *InvalidHeightAlert) ShortDescription() string {
	return InvalidHeightAlertNotification
}

func (a *InvalidHeightAlert) Message() string {
	return fmt.Sprintf("Node %q (%s) has invalid height %d", a.Node, a.Version, a.Height)
}

func (a *InvalidHeightAlert) Time() time.Time {
	return time.Unix(a.Timestamp, 0)
}

func (a *InvalidHeightAlert) String() string {
	return fmt.Sprintf("%s: %s", a.ShortDescription(), a.Message())
}

func (a *InvalidHeightAlert) ID() string {
	digest := crypto.MustFastHash([]byte(a.ShortDescription() + a.Node))
	return digest.String()
}

func (a *InvalidHeightAlert) Type() AlertType {
	return InvalidHeightAlertType
}

func (a *InvalidHeightAlert) Level() string {
	return ErrorLevel
}

type HeightGroup struct {
	Height int   `json:"height"`
	Nodes  Nodes `json:"group"`
}

type HeightAlert struct {
	Timestamp        int64       `json:"timestamp"`
	MaxHeightGroup   HeightGroup `json:"max_height_group"`
	OtherHeightGroup HeightGroup `json:"other_height_group"`
}

func (a *HeightAlert) ShortDescription() string {
	return HeightAlertNotification
}

func (a *HeightAlert) Message() string {
	return fmt.Sprintf("Too big height (%d - %d = %d) diff between nodes groups: max=%v, other=%v",
		a.MaxHeightGroup.Height,
		a.OtherHeightGroup.Height,
		a.MaxHeightGroup.Height-a.OtherHeightGroup.Height,
		a.MaxHeightGroup.Nodes,
		a.OtherHeightGroup.Nodes,
	)
}

func (a *HeightAlert) Time() time.Time {
	return time.Unix(a.Timestamp, 0)
}

func (a *HeightAlert) String() string {
	return fmt.Sprintf("%s: %s", a.ShortDescription(), a.Message())
}

func (a *HeightAlert) ID() string {
	var buff bytes.Buffer
	buff.WriteString(a.ShortDescription())

	for _, node := range a.OtherHeightGroup.Nodes {
		buff.WriteString(node)
	}

	digest := crypto.MustFastHash(buff.Bytes())
	return digest.String()
}

func (a *HeightAlert) Type() AlertType {
	return HeightAlertType
}

func (a *HeightAlert) Level() string {
	return ErrorLevel
}

type StateHashGroup struct {
	Nodes     Nodes           `json:"nodes"`
	StateHash proto.StateHash `json:"state_hash"`
}

type StateHashAlert struct {
	Timestamp                 int64           `json:"timestamp"`
	CurrentGroupsBucketHeight int             `json:"current_groups_bucket_height"`
	LastCommonStateHashExist  bool            `json:"last_common_state_hash_exist"`
	LastCommonStateHashHeight int             `json:"last_common_state_hash_height"` // can be empty if LastCommonStateHashExist == false
	LastCommonStateHash       proto.StateHash `json:"last_common_state_hash"`        // can be empty if LastCommonStateHashExist == false
	FirstGroup                StateHashGroup  `json:"first_group"`
	SecondGroup               StateHashGroup  `json:"second_group"`
}

func (a *StateHashAlert) ShortDescription() string {
	return StateHashAlertNotification
}

func (a *StateHashAlert) Message() string {
	if a.LastCommonStateHashExist {
		return fmt.Sprintf(
			"Different state hash between nodes on same height %d: blockID %q, %q=%v; blockID %q, %q=%v. Fork occured after: height %d, statehash %q, blockID %q",
			a.CurrentGroupsBucketHeight,
			a.FirstGroup.StateHash.BlockID.String(),
			a.FirstGroup.StateHash.SumHash.Hex(),
			a.FirstGroup.Nodes,
			a.SecondGroup.StateHash.BlockID.String(),
			a.SecondGroup.StateHash.SumHash.Hex(),
			a.SecondGroup.Nodes,
			a.LastCommonStateHashHeight,
			a.LastCommonStateHash.SumHash.Hex(),
			a.LastCommonStateHash.BlockID.String(),
		)
	}
	return fmt.Sprintf(
		"Different state hash between nodes on same height %d: blockID %q, %q=%v; blockID %q, %q=%v. Failed to find last common state hash and blockID",
		a.CurrentGroupsBucketHeight,
		a.FirstGroup.StateHash.BlockID.String(),
		a.FirstGroup.StateHash.SumHash.Hex(),
		a.FirstGroup.Nodes,
		a.SecondGroup.StateHash.BlockID.String(),
		a.SecondGroup.StateHash.SumHash.Hex(),
		a.SecondGroup.Nodes,
	)
}

func (a *StateHashAlert) Time() time.Time {
	return time.Unix(a.Timestamp, 0)
}

func (a *StateHashAlert) String() string {
	return fmt.Sprintf("%s: %s", a.ShortDescription(), a.Message())
}

func (a *StateHashAlert) ID() string {
	var buff bytes.Buffer
	buff.WriteString(a.ShortDescription())

	if a.LastCommonStateHashExist {
		buff.WriteString(strconv.Itoa(a.LastCommonStateHashHeight))
		buff.WriteString(a.LastCommonStateHash.SumHash.String())
	}

	for _, node := range a.FirstGroup.Nodes {
		buff.WriteString(node)
	}
	for _, node := range a.SecondGroup.Nodes {
		buff.WriteString(node)
	}

	digest := crypto.MustFastHash(buff.Bytes())
	return digest.String()
}

func (a *StateHashAlert) Type() AlertType {
	return StateHashAlertType
}

func (a *StateHashAlert) Level() string {
	return ErrorLevel
}

type AlertFixed struct {
	Timestamp int64 `json:"timestamp"`
	Fixed     Alert `json:"fixed"`
}

func (a *AlertFixed) ShortDescription() string {
	return AlertFixedNotification
}

func (a *AlertFixed) ID() string {
	digest := crypto.MustFastHash([]byte(a.ShortDescription() + a.Fixed.ID()))
	return digest.String()
}

func (a *AlertFixed) Message() string {
	return fmt.Sprintf("Alert has been fixed: %s", a.Fixed.Message())
}

func (a *AlertFixed) Time() time.Time {
	return time.Unix(a.Timestamp, 0)
}

func (a *AlertFixed) String() string {
	return fmt.Sprintf("%s: %s", a.ShortDescription(), a.Message())
}

func (a *AlertFixed) Type() AlertType {
	return AlertFixedType
}

func (a *AlertFixed) Level() string {
	return InfoLevel
}

<<<<<<< HEAD
// TODO: create internal error alert for analyzer
=======
type InternalErrorAlert struct {
	Timestamp int64  `json:"timestamp"`
	Error     string `json:"error"`
}

func NewInternalErrorAlert(timestamp int64, err error) *InternalErrorAlert {
	return &InternalErrorAlert{
		Timestamp: timestamp,
		Error:     fmt.Sprintf("%v", err),
	}
}

func (a *InternalErrorAlert) ShortDescription() string {
	return InternalErrorNotification
}

func (a *InternalErrorAlert) ID() string {
	digest := crypto.MustFastHash([]byte(a.ShortDescription() + a.Error))
	return digest.String()
}

func (a *InternalErrorAlert) Message() string {
	return fmt.Sprintf("An internal error has occurred: %s", a.Error)
}

func (a *InternalErrorAlert) Time() time.Time {
	return time.Unix(a.Timestamp, 0)
}

func (a *InternalErrorAlert) Type() AlertType {
	return InternalErrorAlertType
}

func (a *InternalErrorAlert) Level() string {
	return WarnLevel
}

func (a *InternalErrorAlert) String() string {
	return fmt.Sprintf("%s: %s", a.ShortDescription(), a.Message())
}
>>>>>>> 1a77ebdf
<|MERGE_RESOLUTION|>--- conflicted
+++ resolved
@@ -365,9 +365,8 @@
 	return InfoLevel
 }
 
-<<<<<<< HEAD
 // TODO: create internal error alert for analyzer
-=======
+
 type InternalErrorAlert struct {
 	Timestamp int64  `json:"timestamp"`
 	Error     string `json:"error"`
@@ -407,5 +406,4 @@
 
 func (a *InternalErrorAlert) String() string {
 	return fmt.Sprintf("%s: %s", a.ShortDescription(), a.Message())
-}
->>>>>>> 1a77ebdf
+}