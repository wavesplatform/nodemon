package entities

import (
	"bytes"
	"fmt"
	"strconv"
	"strings"
	"time"

	"github.com/wavesplatform/gowaves/pkg/crypto"
	"github.com/wavesplatform/gowaves/pkg/proto"
)

type AlertType byte

const (
	SimpleAlertType AlertType = iota + 1
	UnreachableAlertType
	IncompleteAlertType
	InvalidHeightAlertType
	HeightAlertType
	StateHashAlertType
	AlertFixedType
	BaseTargetAlertType
	InternalErrorAlertType
)

var AlertTypes = map[AlertType]string{
	SimpleAlertType:        SimpleAlertNotification,
	UnreachableAlertType:   UnreachableAlertNotification,
	IncompleteAlertType:    IncompleteAlertNotification,
	InvalidHeightAlertType: InvalidHeightAlertNotification,
	HeightAlertType:        HeightAlertNotification,
	StateHashAlertType:     StateHashAlertNotification,
	AlertFixedType:         AlertFixedNotification,
	BaseTargetAlertType:    BaseTargetAlertNotification,
	InternalErrorAlertType: InternalErrorNotification,
}

const (
	SimpleAlertNotification        = "SimpleAlert"
	UnreachableAlertNotification   = "UnreachableAlert"
	IncompleteAlertNotification    = "IncompleteAlert"
	InvalidHeightAlertNotification = "InvalidHeightAlert"
	HeightAlertNotification        = "HeightAlert"
	StateHashAlertNotification     = "StateHashAlert"
<<<<<<< HEAD
	AlertFixedNotification         = "Resolved"
=======
	AlertFixedNotification         = "AlertFixed"
	BaseTargetAlertNotification    = "BaseTargetAlert"
>>>>>>> bd6b24fc
	InternalErrorNotification      = "InternalErrorAlert"
)

const (
	InfoLevel  = "Info"
	WarnLevel  = "Warning"
	ErrorLevel = "Error"
)

type Alert interface {
	Notification
	ID() string
	Message() string
	Time() time.Time
	Type() AlertType
	Level() string
	fmt.Stringer
}

type SimpleAlert struct {
	Timestamp   int64  `json:"timestamp"`
	Description string `json:"description"`
}

func (a *SimpleAlert) ShortDescription() string {
	return SimpleAlertNotification
}

func (a *SimpleAlert) Message() string {
	return a.Description
}

func (a *SimpleAlert) Time() time.Time {
	return time.Unix(a.Timestamp, 0)
}

func (a *SimpleAlert) ID() string {
	digest := crypto.MustFastHash([]byte(a.ShortDescription() + a.Description))
	return digest.String()
}

func (a *SimpleAlert) String() string {
	return fmt.Sprintf("%s: %s", a.ShortDescription(), a.Message())
}

func (a *SimpleAlert) Type() AlertType {
	return SimpleAlertType
}

func (a *SimpleAlert) Level() string {
	return InfoLevel
}

type UnreachableAlert struct {
	Timestamp int64  `json:"timestamp"`
	Node      string `json:"node"`
}

func (a *UnreachableAlert) ShortDescription() string {
	return UnreachableAlertNotification
}

func (a *UnreachableAlert) Message() string {
	return fmt.Sprintf("Node %s is unreachable", a.Node)
}

func (a *UnreachableAlert) Time() time.Time {
	return time.Unix(a.Timestamp, 0)
}

func (a *UnreachableAlert) ID() string {
	digest := crypto.MustFastHash([]byte(a.ShortDescription() + a.Node))
	return digest.String()
}

func (a *UnreachableAlert) String() string {
	return fmt.Sprintf("%s: %s", a.ShortDescription(), a.Message())
}

func (a *UnreachableAlert) Type() AlertType {
	return UnreachableAlertType
}

func (a *UnreachableAlert) Level() string {
	return ErrorLevel
}

type IncompleteAlert struct {
	NodeStatement
}

func (a *IncompleteAlert) ShortDescription() string {
	return IncompleteAlertNotification
}

func (a *IncompleteAlert) Message() string {
	return fmt.Sprintf("Node %q (%s) has incomplete statement info at height %d", a.Node, a.Version, a.Height)
}

func (a *IncompleteAlert) Time() time.Time {
	return time.Unix(a.Timestamp, 0)
}

func (a *IncompleteAlert) String() string {
	return fmt.Sprintf("%s: %s", a.ShortDescription(), a.Message())
}

func (a *IncompleteAlert) ID() string {
	digest := crypto.MustFastHash([]byte(a.ShortDescription() + a.Node))
	return digest.String()
}

func (a *IncompleteAlert) Type() AlertType {
	return IncompleteAlertType
}

func (a *IncompleteAlert) Level() string {
	return ErrorLevel
}

type InvalidHeightAlert struct {
	NodeStatement
}

func (a *InvalidHeightAlert) ShortDescription() string {
	return InvalidHeightAlertNotification
}

func (a *InvalidHeightAlert) Message() string {
	return fmt.Sprintf("Node %q (%s) has invalid height %d", a.Node, a.Version, a.Height)
}

func (a *InvalidHeightAlert) Time() time.Time {
	return time.Unix(a.Timestamp, 0)
}

func (a *InvalidHeightAlert) String() string {
	return fmt.Sprintf("%s: %s", a.ShortDescription(), a.Message())
}

func (a *InvalidHeightAlert) ID() string {
	digest := crypto.MustFastHash([]byte(a.ShortDescription() + a.Node))
	return digest.String()
}

func (a *InvalidHeightAlert) Type() AlertType {
	return InvalidHeightAlertType
}

func (a *InvalidHeightAlert) Level() string {
	return ErrorLevel
}

type HeightGroup struct {
	Height int   `json:"height"`
	Nodes  Nodes `json:"group"`
}

type HeightAlert struct {
	Timestamp        int64       `json:"timestamp"`
	MaxHeightGroup   HeightGroup `json:"max_height_group"`
	OtherHeightGroup HeightGroup `json:"other_height_group"`
}

func (a *HeightAlert) ShortDescription() string {
	return HeightAlertNotification
}

func (a *HeightAlert) Message() string {
	return fmt.Sprintf("Some node(s) are %d blocks behind\n\nFirst group with height %d:\n%s\n\nSecond group with height %d:\n%s",
		a.MaxHeightGroup.Height-a.OtherHeightGroup.Height,
		a.MaxHeightGroup.Height,
		strings.Join(a.MaxHeightGroup.Nodes, "\n"),
		a.OtherHeightGroup.Height,
		strings.Join(a.OtherHeightGroup.Nodes, "\n"),
	)
}

func (a *HeightAlert) Time() time.Time {
	return time.Unix(a.Timestamp, 0)
}

func (a *HeightAlert) String() string {
	return fmt.Sprintf("%s: %s", a.ShortDescription(), a.Message())
}

func (a *HeightAlert) ID() string {
	var buff bytes.Buffer
	buff.WriteString(a.ShortDescription())

	for _, node := range a.OtherHeightGroup.Nodes {
		buff.WriteString(node)
	}

	digest := crypto.MustFastHash(buff.Bytes())
	return digest.String()
}

func (a *HeightAlert) Type() AlertType {
	return HeightAlertType
}

func (a *HeightAlert) Level() string {
	return ErrorLevel
}

type StateHashGroup struct {
	Nodes     Nodes           `json:"nodes"`
	StateHash proto.StateHash `json:"state_hash"`
}

type StateHashAlert struct {
	Timestamp                 int64           `json:"timestamp"`
	CurrentGroupsBucketHeight int             `json:"current_groups_bucket_height"`
	LastCommonStateHashExist  bool            `json:"last_common_state_hash_exist"`
	LastCommonStateHashHeight int             `json:"last_common_state_hash_height"` // can be empty if LastCommonStateHashExist == false
	LastCommonStateHash       proto.StateHash `json:"last_common_state_hash"`        // can be empty if LastCommonStateHashExist == false
	FirstGroup                StateHashGroup  `json:"first_group"`
	SecondGroup               StateHashGroup  `json:"second_group"`
}

func (a *StateHashAlert) ShortDescription() string {
	return StateHashAlertNotification
}

func (a *StateHashAlert) Message() string {
	if a.LastCommonStateHashExist {
		return fmt.Sprintf(
			"Nodes have different statehashes at the same height %d\n\nFirst group has\nBlockID: %s\nStateHash: %s\n\n%s\n\n\nSecond group has\nBlockID: %s\nStateHash: %s\n\n%s\n\n\nFork occured after block %d\nBlock ID: %s\nStatehash: %s",
			a.CurrentGroupsBucketHeight,
			a.FirstGroup.StateHash.BlockID.String(),
			a.FirstGroup.StateHash.SumHash.Hex(),
			strings.Join(a.FirstGroup.Nodes, "\n"),
			a.SecondGroup.StateHash.BlockID.String(),
			a.SecondGroup.StateHash.SumHash.Hex(),
			strings.Join(a.SecondGroup.Nodes, "\n"),
			a.LastCommonStateHashHeight,
			a.LastCommonStateHash.BlockID.String(),
			a.LastCommonStateHash.SumHash.Hex(),
		)
	}
	return fmt.Sprintf(
		"Nodes have different statehashes at the same height %d\n\nFirst group has\nBlockID: %s\nStateHash: %s\n\n%s\n\n\nSecond group has\nBlockID: %s\nStateHash: %s\n\n%s",
		a.CurrentGroupsBucketHeight,
		a.FirstGroup.StateHash.BlockID.String(),
		a.FirstGroup.StateHash.SumHash.Hex(),
		strings.Join(a.FirstGroup.Nodes, "\n"),
		a.SecondGroup.StateHash.BlockID.String(),
		a.SecondGroup.StateHash.SumHash.Hex(),
		strings.Join(a.SecondGroup.Nodes, "\n"),
	)
}

func (a *StateHashAlert) Time() time.Time {
	return time.Unix(a.Timestamp, 0)
}

func (a *StateHashAlert) String() string {
	return fmt.Sprintf("%s: %s", a.ShortDescription(), a.Message())
}

func (a *StateHashAlert) ID() string {
	var buff bytes.Buffer
	buff.WriteString(a.ShortDescription())

	if a.LastCommonStateHashExist {
		buff.WriteString(strconv.Itoa(a.LastCommonStateHashHeight))
		buff.WriteString(a.LastCommonStateHash.SumHash.String())
	}

	for _, node := range a.FirstGroup.Nodes {
		buff.WriteString(node)
	}
	for _, node := range a.SecondGroup.Nodes {
		buff.WriteString(node)
	}

	digest := crypto.MustFastHash(buff.Bytes())
	return digest.String()
}

func (a *StateHashAlert) Type() AlertType {
	return StateHashAlertType
}

func (a *StateHashAlert) Level() string {
	return ErrorLevel
}

type AlertFixed struct {
	Timestamp int64 `json:"timestamp"`
	Fixed     Alert `json:"fixed"`
}

func (a *AlertFixed) ShortDescription() string {
	return AlertFixedNotification
}

func (a *AlertFixed) ID() string {
	digest := crypto.MustFastHash([]byte(a.ShortDescription() + a.Fixed.ID()))
	return digest.String()
}

func (a *AlertFixed) Message() string {
	return fmt.Sprintf("Alert has been fixed: %s", a.Fixed.Message())
}

func (a *AlertFixed) Time() time.Time {
	return time.Unix(a.Timestamp, 0)
}

func (a *AlertFixed) String() string {
	return fmt.Sprintf("%s: %s", a.ShortDescription(), a.Message())
}

func (a *AlertFixed) Type() AlertType {
	return AlertFixedType
}

func (a *AlertFixed) Level() string {
	return InfoLevel
}

type BaseTargetValue struct {
	Node       string `json:"node"`
	BaseTarget int    `json:"base_target"`
}

type BaseTargetAlert struct {
	Timestamp        int64             `json:"timestamp"`
	BaseTargetValues []BaseTargetValue `json:"thresh_holds"`
	Threshold        int               `json:"default_value"`
}

func (a *BaseTargetAlert) ShortDescription() string {
	return BaseTargetAlertNotification
}

func (a *BaseTargetAlert) ID() string {
	var buff bytes.Buffer
	buff.WriteString(a.ShortDescription())

	for _, baseTarget := range a.BaseTargetValues {
		buff.WriteString(baseTarget.Node)
	}

	digest := crypto.MustFastHash(buff.Bytes())
	return digest.String()
}

func (a *BaseTargetAlert) Message() string {
	msg := fmt.Sprintf("Base target is greater than the treshold value. The treshold value is %d\n\n", a.Threshold)
	for _, baseTarget := range a.BaseTargetValues {
		msg += fmt.Sprintf("Node %s\nBase target: %d\n\n", baseTarget.Node, baseTarget.BaseTarget)
	}

	return msg
}

func (a *BaseTargetAlert) Time() time.Time {
	return time.Unix(a.Timestamp, 0)
}

func (a *BaseTargetAlert) String() string {
	return fmt.Sprintf("%s: %s", a.ShortDescription(), a.Message())
}

func (a *BaseTargetAlert) Type() AlertType {
	return BaseTargetAlertType
}

func (a *BaseTargetAlert) Level() string {
	return ErrorLevel
}

type InternalErrorAlert struct {
	Timestamp int64  `json:"timestamp"`
	Error     string `json:"error"`
}

func NewInternalErrorAlert(timestamp int64, err error) *InternalErrorAlert {
	return &InternalErrorAlert{
		Timestamp: timestamp,
		Error:     fmt.Sprintf("%v", err),
	}
}

func (a *InternalErrorAlert) ShortDescription() string {
	return InternalErrorNotification
}

func (a *InternalErrorAlert) ID() string {
	digest := crypto.MustFastHash([]byte(a.ShortDescription() + a.Error))
	return digest.String()
}

func (a *InternalErrorAlert) Message() string {
	return fmt.Sprintf("An internal error has occurred: %s", a.Error)
}

func (a *InternalErrorAlert) Time() time.Time {
	return time.Unix(a.Timestamp, 0)
}

func (a *InternalErrorAlert) Type() AlertType {
	return InternalErrorAlertType
}

func (a *InternalErrorAlert) Level() string {
	return WarnLevel
}

func (a *InternalErrorAlert) String() string {
	return fmt.Sprintf("%s: %s", a.ShortDescription(), a.Message())
}<|MERGE_RESOLUTION|>--- conflicted
+++ resolved
@@ -44,12 +44,8 @@
 	InvalidHeightAlertNotification = "InvalidHeightAlert"
 	HeightAlertNotification        = "HeightAlert"
 	StateHashAlertNotification     = "StateHashAlert"
-<<<<<<< HEAD
 	AlertFixedNotification         = "Resolved"
-=======
-	AlertFixedNotification         = "AlertFixed"
 	BaseTargetAlertNotification    = "BaseTargetAlert"
->>>>>>> bd6b24fc
 	InternalErrorNotification      = "InternalErrorAlert"
 )
 
