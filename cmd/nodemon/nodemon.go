package main

import (
	"context"
	"errors"
	"flag"
	"fmt"
	"log"
	"os"
	"os/signal"
	"strings"
	"time"

	gow "github.com/wavesplatform/gowaves/pkg/util/common"
	zapLogger "go.uber.org/zap"
	"nodemon/pkg/analysis/criteria"
	"nodemon/pkg/messaging/pair"
	"nodemon/pkg/messaging/pubsub"

	"nodemon/pkg/analysis"
	"nodemon/pkg/api"
	"nodemon/pkg/scraping"
	eventsStorage "nodemon/pkg/storing/events"
	nodesStorage "nodemon/pkg/storing/nodes"
)

const (
	defaultNetworkTimeout    = 15 * time.Second
	defaultPollingInterval   = 60 * time.Second
	defaultRetentionDuration = 12 * time.Hour
	defaultAPIReadTimeout    = 30 * time.Second
)

var (
	errorInvalidParameters = errors.New("invalid parameters")
)

func main() {

	if err := run(); err != nil {
		switch {
		case errors.Is(err, context.Canceled):
			os.Exit(130)
		case errors.Is(err, errorInvalidParameters):
			os.Exit(2)
		default:
			log.Fatal(err)
		}
	}
}

func run() error {
	var (
		storage                string
		nodes                  string
		bindAddress            string
		interval               time.Duration
		timeout                time.Duration
		nanomsgPubSubURL       string
		nanomsgPairTelegramURL string
		nanomsgPairDiscordURL  string
		retention              time.Duration
		apiReadTimeout         time.Duration
<<<<<<< HEAD
		baseTargetThreshold    int
=======
		logLevel               string
>>>>>>> 8b671720
	)
	flag.StringVar(&storage, "storage", ".nodemon", "Path to storage. Default value is \".nodemon\"")
	flag.StringVar(&nodes, "nodes", "", "Initial list of Waves Blockchain nodes to monitor. Provide comma separated list of REST API URLs here.")
	flag.StringVar(&bindAddress, "bind", ":8080", "Local network address to bind the HTTP API of the service on. Default value is \":8080\".")
	flag.DurationVar(&interval, "interval", defaultPollingInterval, "Polling interval, seconds. Default value is 60")
	flag.DurationVar(&timeout, "timeout", defaultNetworkTimeout, "Network timeout, seconds. Default value is 15")
	flag.IntVar(&baseTargetThreshold, "base-target-threshold", 0, "Base target threshold. Must be specified")
	flag.StringVar(&nanomsgPubSubURL, "nano-msg-pubsub-url", "ipc:///tmp/nano-msg-pubsub.ipc", "Nanomsg IPC URL for pubsub socket")
	flag.StringVar(&nanomsgPairTelegramURL, "nano-msg-pair-telegram-url", "", "Nanomsg IPC URL for pair socket")
	flag.StringVar(&nanomsgPairDiscordURL, "nano-msg-pair-discord-url", "", "Nanomsg IPC URL for pair socket")
	flag.DurationVar(&retention, "retention", defaultRetentionDuration, "Events retention duration. Default value is 12h")
	flag.DurationVar(&apiReadTimeout, "api-read-timeout", defaultAPIReadTimeout, "HTTP API read timeout. Default value is 30s.")
	flag.StringVar(&logLevel, "log-level", "INFO", "Logging level. Supported levels: DEBUG, INFO, WARN, ERROR, FATAL. Default logging level INFO.")
	flag.Parse()

	zap, _ := gow.SetupLogger(logLevel)
	defer func(zap *zapLogger.Logger) {
		if err := zap.Sync(); err != nil {
			log.Println(err)
		}
	}(zap)

	if len(storage) == 0 || len(strings.Fields(storage)) > 1 {
		zap.Error(fmt.Sprintf("Invalid storage path '%s'", storage))
		return errorInvalidParameters
	}
	if interval <= 0 {
		zap.Error(fmt.Sprintf("Invalid polling interval '%s'", interval.String()))
		return errorInvalidParameters
	}
	if timeout <= 0 {
		zap.Error(fmt.Sprintf("Invalid network timeout '%s'", timeout.String()))
		return errorInvalidParameters
	}
	if retention <= 0 {
		zap.Error(fmt.Sprintf("Invalid retention duration '%s'", retention.String()))
		return errorInvalidParameters
	}
	if baseTargetThreshold == 0 {
		zap.Error(fmt.Sprintf("Invalid base target threshold '%d'", baseTargetThreshold))
		return errorInvalidParameters
	}
	var (
		runDiscordPairServer  bool
		runTelegramPairServer bool
	)

	if nanomsgPairTelegramURL != "" {
		runTelegramPairServer = true
	}
	if nanomsgPairDiscordURL != "" {
		runDiscordPairServer = true
	}

	ctx, done := signal.NotifyContext(context.Background(), os.Interrupt)
	defer done()

	ns, err := nodesStorage.NewStorage(storage, nodes, zap)
	if err != nil {
		zap.Error("failed to initialize nodes storage", zapLogger.Error(err))
		return err
	}
	defer func(cs *nodesStorage.Storage) {
		err := cs.Close()
		if err != nil {
			zap.Error("failed to close nodes storage", zapLogger.Error(err))
		}
	}(ns)

	es, err := eventsStorage.NewStorage(retention, zap)
	if err != nil {
		zap.Error("failed to initialize events storage", zapLogger.Error(err))
		return err
	}
	defer func(es *eventsStorage.Storage) {
		if err := es.Close(); err != nil {
			zap.Error("failed to close events storage", zapLogger.Error(err))
		}
	}(es)

	scraper, err := scraping.NewScraper(ns, es, interval, timeout, zap)
	if err != nil {
		zap.Error("failed to initialize scraper", zapLogger.Error(err))
		return err
	}
	notifications, specificNodesTs := scraper.Start(ctx)

	a, err := api.NewAPI(bindAddress, ns, es, specificNodesTs, apiReadTimeout, zap)
	if err != nil {
		zap.Error("failed to initialize API", zapLogger.Error(err))
		return err
	}
	if err := a.Start(); err != nil {
		zap.Error("failed to start API", zapLogger.Error(err))
		return err
	}

	opts := &analysis.AnalyzerOptions{
		BaseTargetCriterionOpts: &criteria.BaseTargetCriterionOptions{Threshold: baseTargetThreshold},
	}
	analyzer := analysis.NewAnalyzer(es, opts, zap)

	alerts := analyzer.Start(notifications)

	go func() {
		err := pubsub.StartPubMessagingServer(ctx, nanomsgPubSubURL, alerts, zap)
		if err != nil {
			zap.Fatal("failed to start pub messaging server", zapLogger.Error(err))
		}
	}()

	if runTelegramPairServer {
		go func() {
			err := pair.StartPairMessagingServer(ctx, nanomsgPairTelegramURL, ns, es, zap)
			if err != nil {
				zap.Fatal("failed to start pair messaging server", zapLogger.Error(err))
			}
		}()
	}

	if runDiscordPairServer {
		go func() {
			err := pair.StartPairMessagingServer(ctx, nanomsgPairDiscordURL, ns, es, zap)
			if err != nil {
				zap.Fatal("failed to start pair messaging server", zapLogger.Error(err))
			}
		}()
	}

	<-ctx.Done()
	a.Shutdown()
	zap.Info("shutting down")
	return nil
}<|MERGE_RESOLUTION|>--- conflicted
+++ resolved
@@ -61,11 +61,8 @@
 		nanomsgPairDiscordURL  string
 		retention              time.Duration
 		apiReadTimeout         time.Duration
-<<<<<<< HEAD
 		baseTargetThreshold    int
-=======
 		logLevel               string
->>>>>>> 8b671720
 	)
 	flag.StringVar(&storage, "storage", ".nodemon", "Path to storage. Default value is \".nodemon\"")
 	flag.StringVar(&nodes, "nodes", "", "Initial list of Waves Blockchain nodes to monitor. Provide comma separated list of REST API URLs here.")
