package main

import (
	"context"
	"errors"
	"flag"
	"fmt"
	"log"
	"os"
	"os/signal"
	"strings"
	"time"

	zapLogger "go.uber.org/zap"
	"nodemon/pkg/analysis/criteria"
	"nodemon/pkg/entities"
	"nodemon/pkg/messaging/pair"
	"nodemon/pkg/messaging/pubsub"
	"nodemon/pkg/storing/private_nodes"
	"nodemon/pkg/tools"

	"nodemon/pkg/analysis"
	"nodemon/pkg/api"
	"nodemon/pkg/scraping"
	eventsStorage "nodemon/pkg/storing/events"
	nodesStorage "nodemon/pkg/storing/nodes"
)

const (
	defaultNetworkTimeout    = 15 * time.Second
	defaultPollingInterval   = 60 * time.Second
	defaultRetentionDuration = 12 * time.Hour
	defaultAPIReadTimeout    = 30 * time.Second
)

var (
	errorInvalidParameters = errors.New("invalid parameters")
)

func main() {

	if err := run(); err != nil {
		switch {
		case errors.Is(err, context.Canceled):
			os.Exit(130)
		case errors.Is(err, errorInvalidParameters):
			os.Exit(2)
		default:
			log.Fatal(err)
		}
	}
}

func run() error {
	var (
		storage                string
		nodes                  string
		bindAddress            string
		interval               time.Duration
		timeout                time.Duration
		nanomsgPubSubURL       string
		nanomsgPairTelegramURL string
		nanomsgPairDiscordURL  string
		retention              time.Duration
		apiReadTimeout         time.Duration
		baseTargetThreshold    int
		logLevel               string
	)
	flag.StringVar(&storage, "storage", ".nodemon", "Path to storage. Default value is \".nodemon\"")
	flag.StringVar(&nodes, "nodes", "", "Initial list of Waves Blockchain nodes to monitor. Provide comma separated list of REST API URLs here.")
	flag.StringVar(&bindAddress, "bind", ":8080", "Local network address to bind the HTTP API of the service on. Default value is \":8080\".")
	flag.DurationVar(&interval, "interval", defaultPollingInterval, "Polling interval, seconds. Default value is 60")
	flag.DurationVar(&timeout, "timeout", defaultNetworkTimeout, "Network timeout, seconds. Default value is 15")
	flag.IntVar(&baseTargetThreshold, "base-target-threshold", 0, "Base target threshold. Must be specified")
	flag.StringVar(&nanomsgPubSubURL, "nano-msg-pubsub-url", "ipc:///tmp/nano-msg-pubsub.ipc", "Nanomsg IPC URL for pubsub socket")
	flag.StringVar(&nanomsgPairTelegramURL, "nano-msg-pair-telegram-url", "", "Nanomsg IPC URL for pair socket")
	flag.StringVar(&nanomsgPairDiscordURL, "nano-msg-pair-discord-url", "", "Nanomsg IPC URL for pair socket")
	flag.DurationVar(&retention, "retention", defaultRetentionDuration, "Events retention duration. Default value is 12h")
	flag.DurationVar(&apiReadTimeout, "api-read-timeout", defaultAPIReadTimeout, "HTTP API read timeout. Default value is 30s.")
	flag.StringVar(&logLevel, "log-level", "INFO", "Logging level. Supported levels: DEBUG, INFO, WARN, ERROR, FATAL. Default logging level INFO.")
	flag.Parse()

	zap, atom, err := tools.SetupZapLogger(logLevel)
	if err != nil {
		log.Printf("Failed to setup zap logger: %v", err)
		return errorInvalidParameters
	}
	defer func(zap *zapLogger.Logger) {
		if err := zap.Sync(); err != nil {
			log.Println(err)
		}
	}(zap)

	if len(storage) == 0 || len(strings.Fields(storage)) > 1 {
		zap.Error(fmt.Sprintf("Invalid storage path '%s'", storage))
		return errorInvalidParameters
	}
	if interval <= 0 {
		zap.Error(fmt.Sprintf("Invalid polling interval '%s'", interval.String()))
		return errorInvalidParameters
	}
	if timeout <= 0 {
		zap.Error(fmt.Sprintf("Invalid network timeout '%s'", timeout.String()))
		return errorInvalidParameters
	}
	if retention <= 0 {
		zap.Error(fmt.Sprintf("Invalid retention duration '%s'", retention.String()))
		return errorInvalidParameters
	}
	if baseTargetThreshold == 0 {
		zap.Error(fmt.Sprintf("Invalid base target threshold '%d'", baseTargetThreshold))
		return errorInvalidParameters
	}
	var (
		runDiscordPairServer  bool
		runTelegramPairServer bool
	)

	if nanomsgPairTelegramURL != "" {
		runTelegramPairServer = true
	}
	if nanomsgPairDiscordURL != "" {
		runDiscordPairServer = true
	}

	ctx, done := signal.NotifyContext(context.Background(), os.Interrupt)
	defer done()

	ns, err := nodesStorage.NewStorage(storage, nodes, zap)
	if err != nil {
		zap.Error("failed to initialize nodes storage", zapLogger.Error(err))
		return err
	}
	defer func(cs *nodesStorage.Storage) {
		err := cs.Close()
		if err != nil {
			zap.Error("failed to close nodes storage", zapLogger.Error(err))
		}
	}(ns)

	es, err := eventsStorage.NewStorage(retention, zap)
	if err != nil {
		zap.Error("failed to initialize events storage", zapLogger.Error(err))
		return err
	}
	defer func(es *eventsStorage.Storage) {
		if err := es.Close(); err != nil {
			zap.Error("failed to close events storage", zapLogger.Error(err))
		}
	}(es)

	scraper, err := scraping.NewScraper(ns, es, interval, timeout, zap)
	if err != nil {
		zap.Error("failed to initialize scraper", zapLogger.Error(err))
		return err
	}

<<<<<<< HEAD
	privateNodes, err := ns.Nodes(true) // get private nodes aka specific nodes
	if err != nil {
		zap.Error("failed to get specific nodes", zapLogger.Error(err))
		return err
	}
	initialTS := time.Now().Unix()
	initialPrivateNodesEvents := make([]entities.EventProducerWithTimestamp, len(privateNodes))
	for i, node := range privateNodes {
		initialPrivateNodesEvents[i] = entities.NewUnreachableEvent(node.URL, initialTS)
	}
	privateNodesHandler := private_nodes.NewPrivateNodesHandler(es, zap, initialPrivateNodesEvents...)
=======
	privateNodesHandler, err := private_nodes.NewPrivateNodesHandlerWithUnreachableInitialState(es, ns, zap)
	if err != nil {
		zap.Error("failed to create private nodes handler with unreachable initial state", zapLogger.Error(err))
		return err
	}
>>>>>>> 4f45aa86

	notifications := scraper.Start(ctx)
	notifications = privateNodesHandler.Run(notifications) // wraps scrapper's notification with private nodes handler

	a, err := api.NewAPI(bindAddress, ns, es, apiReadTimeout, zap, privateNodesHandler.PrivateNodesEventsWriter(), atom)
	if err != nil {
		zap.Error("failed to initialize API", zapLogger.Error(err))
		return err
	}
	if err := a.Start(); err != nil {
		zap.Error("failed to start API", zapLogger.Error(err))
		return err
	}

	opts := &analysis.AnalyzerOptions{
		BaseTargetCriterionOpts: &criteria.BaseTargetCriterionOptions{Threshold: baseTargetThreshold},
	}
	analyzer := analysis.NewAnalyzer(es, opts, zap)

	alerts := analyzer.Start(notifications)

	go func() {
		err := pubsub.StartPubMessagingServer(ctx, nanomsgPubSubURL, alerts, zap)
		if err != nil {
			zap.Fatal("failed to start pub messaging server", zapLogger.Error(err))
		}
	}()

	if runTelegramPairServer {
		go func() {
			err := pair.StartPairMessagingServer(ctx, nanomsgPairTelegramURL, ns, es, zap)
			if err != nil {
				zap.Fatal("failed to start pair messaging server", zapLogger.Error(err))
			}
		}()
	}

	if runDiscordPairServer {
		go func() {
			err := pair.StartPairMessagingServer(ctx, nanomsgPairDiscordURL, ns, es, zap)
			if err != nil {
				zap.Fatal("failed to start pair messaging server", zapLogger.Error(err))
			}
		}()
	}

	<-ctx.Done()
	a.Shutdown()
	zap.Info("shutting down")
	return nil
}<|MERGE_RESOLUTION|>--- conflicted
+++ resolved
@@ -13,7 +13,6 @@
 
 	zapLogger "go.uber.org/zap"
 	"nodemon/pkg/analysis/criteria"
-	"nodemon/pkg/entities"
 	"nodemon/pkg/messaging/pair"
 	"nodemon/pkg/messaging/pubsub"
 	"nodemon/pkg/storing/private_nodes"
@@ -155,25 +154,11 @@
 		return err
 	}
 
-<<<<<<< HEAD
-	privateNodes, err := ns.Nodes(true) // get private nodes aka specific nodes
-	if err != nil {
-		zap.Error("failed to get specific nodes", zapLogger.Error(err))
-		return err
-	}
-	initialTS := time.Now().Unix()
-	initialPrivateNodesEvents := make([]entities.EventProducerWithTimestamp, len(privateNodes))
-	for i, node := range privateNodes {
-		initialPrivateNodesEvents[i] = entities.NewUnreachableEvent(node.URL, initialTS)
-	}
-	privateNodesHandler := private_nodes.NewPrivateNodesHandler(es, zap, initialPrivateNodesEvents...)
-=======
 	privateNodesHandler, err := private_nodes.NewPrivateNodesHandlerWithUnreachableInitialState(es, ns, zap)
 	if err != nil {
 		zap.Error("failed to create private nodes handler with unreachable initial state", zapLogger.Error(err))
 		return err
 	}
->>>>>>> 4f45aa86
 
 	notifications := scraper.Start(ctx)
 	notifications = privateNodesHandler.Run(notifications) // wraps scrapper's notification with private nodes handler
