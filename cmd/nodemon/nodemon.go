--- conflicted
+++ resolved
@@ -11,11 +11,8 @@
 	"strings"
 	"time"
 
-<<<<<<< HEAD
+	zapLogger "go.uber.org/zap"
 	"nodemon/pkg/analysis/criteria"
-=======
-	zapLogger "go.uber.org/zap"
->>>>>>> c3058457
 	"nodemon/pkg/messaging/pair"
 	"nodemon/pkg/messaging/pubsub"
 
@@ -161,14 +158,10 @@
 		return err
 	}
 
-<<<<<<< HEAD
 	opts := &analysis.AnalyzerOptions{
 		BaseTargetCriterionOpts: &criteria.BaseTargetCriterionOptions{Threshold: baseTargetThreshold},
 	}
-	analyzer := analysis.NewAnalyzer(es, opts)
-=======
-	analyzer := analysis.NewAnalyzer(es, nil, zap)
->>>>>>> c3058457
+	analyzer := analysis.NewAnalyzer(es, opts, zap)
 
 	alerts := analyzer.Start(notifications)
 
