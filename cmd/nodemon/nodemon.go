package main

import (
	"context"
	"errors"
	"flag"
	"fmt"
	"log"
	"os"
	"os/signal"
	"strings"
	"time"

	zapLogger "go.uber.org/zap"
	"nodemon/pkg/messaging/pair"
	"nodemon/pkg/messaging/pubsub"

	"nodemon/pkg/analysis"
	"nodemon/pkg/api"
	"nodemon/pkg/scraping"
	eventsStorage "nodemon/pkg/storing/events"
	nodesStorage "nodemon/pkg/storing/nodes"
)

const (
	defaultNetworkTimeout    = 15 * time.Second
	defaultPollingInterval   = 60 * time.Second
	defaultRetentionDuration = 12 * time.Hour
	defaultAPIReadTimeout    = 30 * time.Second
)

var (
	errorInvalidParameters = errors.New("invalid parameters")
)

func main() {
	if err := run(); err != nil {
		switch err {
		case context.Canceled:
			os.Exit(130)
		case errorInvalidParameters:
			os.Exit(2)
		default:
			log.Println(err)
			os.Exit(1)
		}
	}
}

func run() error {
	zap, err := zapLogger.NewDevelopment()
	if err != nil {
		log.Fatalf("can't initialize zap logger: %v", err)
	}
	defer func(zap *zapLogger.Logger) {
		err := zap.Sync()
		if err != nil {
			log.Println(err)
		}
	}(zap)
	var (
		storage                string
		nodes                  string
		bindAddress            string
		interval               time.Duration
		timeout                time.Duration
		nanomsgPubSubURL       string
		nanomsgPairTelegramURL string
		nanomsgPairDiscordURL  string
		retention              time.Duration
		apiReadTimeout         time.Duration
	)
	flag.StringVar(&storage, "storage", ".nodemon", "Path to storage. Default value is \".nodemon\"")
	flag.StringVar(&nodes, "nodes", "", "Initial list of Waves Blockchain nodes to monitor. Provide comma separated list of REST API URLs here.")
	flag.StringVar(&bindAddress, "bind", ":8080", "Local network address to bind the HTTP API of the service on. Default value is \":8080\".")
	flag.DurationVar(&interval, "interval", defaultPollingInterval, "Polling interval, seconds. Default value is 60")
	flag.DurationVar(&timeout, "timeout", defaultNetworkTimeout, "Network timeout, seconds. Default value is 15")
	flag.StringVar(&nanomsgPubSubURL, "nano-msg-pubsub-url", "ipc:///tmp/nano-msg-pubsub.ipc", "Nanomsg IPC URL for pubsub socket")
	flag.StringVar(&nanomsgPairTelegramURL, "nano-msg-pair-telegram-url", "", "Nanomsg IPC URL for pair socket")
	flag.StringVar(&nanomsgPairDiscordURL, "nano-msg-pair-discord-url", "", "Nanomsg IPC URL for pair socket")
	flag.DurationVar(&retention, "retention", defaultRetentionDuration, "Events retention duration. Default value is 12h")
	flag.DurationVar(&apiReadTimeout, "api-read-timeout", defaultAPIReadTimeout, "HTTP API read timeout. Default value is 30s.")
	flag.Parse()

	if len(storage) == 0 || len(strings.Fields(storage)) > 1 {
		zap.Error(fmt.Sprintf("Invalid storage path '%s'", storage))
		return errorInvalidParameters
	}
	if interval <= 0 {
		zap.Error(fmt.Sprintf("Invalid polling interval '%s'", interval.String()))
		return errorInvalidParameters
	}
	if timeout <= 0 {
		zap.Error(fmt.Sprintf("Invalid network timeout '%s'", timeout.String()))
		return errorInvalidParameters
	}
	if retention <= 0 {
		zap.Error(fmt.Sprintf("Invalid retention duration '%s'", retention.String()))
		return errorInvalidParameters
	}
	var (
		runDiscordPairServer  bool
		runTelegramPairServer bool
	)

	if nanomsgPairTelegramURL != "" {
		runTelegramPairServer = true
	}
	if nanomsgPairDiscordURL != "" {
		runDiscordPairServer = true
	}

	ctx, done := signal.NotifyContext(context.Background(), os.Interrupt)
	defer done()

	ns, err := nodesStorage.NewStorage(storage, nodes)
	if err != nil {
		zap.Error("failed to initialize nodes storage", zapLogger.Error(err))
		return err
	}
	defer func(cs *nodesStorage.Storage) {
		err := cs.Close()
		if err != nil {
			zap.Error("failed to close nodes storage", zapLogger.Error(err))
		}
	}(ns)

	es, err := eventsStorage.NewStorage(retention, zap)
	if err != nil {
		zap.Error("failed to initialize events storage", zapLogger.Error(err))
		return err
	}
	defer func(es *eventsStorage.Storage) {
		if err := es.Close(); err != nil {
			zap.Error("failed to close events storage", zapLogger.Error(err))
		}
	}(es)

	scraper, err := scraping.NewScraper(ns, es, interval, timeout)
	if err != nil {
		log.Printf("ERROR: Failed to start monitoring: %v", err)
		return err
	}
	notifications, specificNodesTs := scraper.Start(ctx)

	a, err := api.NewAPI(bindAddress, ns, es, specificNodesTs, apiReadTimeout, zap)
	if err != nil {
		zap.Error("failed to initialize API", zapLogger.Error(err))
		return err
	}
	if err := a.Start(); err != nil {
		zap.Error("failed to start API", zapLogger.Error(err))
		return err
	}

<<<<<<< HEAD
	scraper, err := scraping.NewScraper(ns, es, interval, timeout, zap)
	if err != nil {
		zap.Error("failed to initialize scraper", zapLogger.Error(err))
		return err
	}
	notifications := scraper.Start(ctx, specificNodesTs)

	analyzer := analysis.NewAnalyzer(es, nil, zap)
=======
	analyzer := analysis.NewAnalyzer(es, nil)
>>>>>>> 1e65cda1

	alerts := analyzer.Start(notifications)

	go func() {
		err := pubsub.StartPubMessagingServer(ctx, nanomsgPubSubURL, alerts, zap)
		if err != nil {
			zap.Fatal("failed to start pub messaging server", zapLogger.Error(err))
		}
	}()

	if runTelegramPairServer {
		go func() {
			err := pair.StartPairMessagingServer(ctx, nanomsgPairTelegramURL, ns, es, zap)
			if err != nil {
				zap.Fatal("failed to start pair messaging server", zapLogger.Error(err))
			}
		}()
	}

	if runDiscordPairServer {
		go func() {
			err := pair.StartPairMessagingServer(ctx, nanomsgPairDiscordURL, ns, es, zap)
			if err != nil {
				zap.Fatal("failed to start pair messaging server", zapLogger.Error(err))
			}
		}()
	}

	<-ctx.Done()
	a.Shutdown()
	zap.Info("shutting down")
	return nil
}<|MERGE_RESOLUTION|>--- conflicted
+++ resolved
@@ -136,9 +136,9 @@
 		}
 	}(es)
 
-	scraper, err := scraping.NewScraper(ns, es, interval, timeout)
+	scraper, err := scraping.NewScraper(ns, es, interval, timeout, zap)
 	if err != nil {
-		log.Printf("ERROR: Failed to start monitoring: %v", err)
+		zap.Error("failed to initialize scraper", zapLogger.Error(err))
 		return err
 	}
 	notifications, specificNodesTs := scraper.Start(ctx)
@@ -153,18 +153,7 @@
 		return err
 	}
 
-<<<<<<< HEAD
-	scraper, err := scraping.NewScraper(ns, es, interval, timeout, zap)
-	if err != nil {
-		zap.Error("failed to initialize scraper", zapLogger.Error(err))
-		return err
-	}
-	notifications := scraper.Start(ctx, specificNodesTs)
-
 	analyzer := analysis.NewAnalyzer(es, nil, zap)
-=======
-	analyzer := analysis.NewAnalyzer(es, nil)
->>>>>>> 1e65cda1
 
 	alerts := analyzer.Start(notifications)
 
