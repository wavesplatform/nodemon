package internal

import (
	"bytes"
	"context"
	"embed"
	"encoding/json"
	"fmt"
	"html/template"
	"log"
	"net/url"
	"strconv"
	"strings"
	"sync"

	"github.com/pkg/errors"
	"github.com/procyon-projects/chrono"
	"go.nanomsg.org/mangos/v3"
	"go.nanomsg.org/mangos/v3/protocol"
	"gopkg.in/telebot.v3"
	"nodemon/cmd/tg_bot/internal/messages"
	"nodemon/pkg/entities"
	"nodemon/pkg/messaging"
	"nodemon/pkg/messaging/pair"
	"nodemon/pkg/storing/events"
<<<<<<< HEAD
=======
)

const (
	scheduledTimeExpression = "0 0 9 * * *" // 12:00 UTC+3
>>>>>>> d651e1ab
)

const (
	scheduledTimeExpression = "0 0 9 * * *" // 12:00 UTC+3
)

var (
	//go:embed templates
	templateFiles embed.FS
)

var errUnknownAlertType = errors.New("received unknown alert type")

type subsciptions struct {
	mu   *sync.RWMutex
	subs map[entities.AlertType]string
}

func (s *subsciptions) Add(alertType entities.AlertType, alertName string) {
	s.mu.Lock()
	s.subs[alertType] = alertName
	s.mu.Unlock()
}

// Read returns alert name
func (s *subsciptions) Read(alertType entities.AlertType) (string, bool) {
	s.mu.RLock()
	elem, ok := s.subs[alertType]
	s.mu.RUnlock()
	return elem, ok
}

func (s *subsciptions) Delete(alertType entities.AlertType) {
	s.mu.Lock()
	delete(s.subs, alertType)
	s.mu.Unlock()
}

func (s *subsciptions) MapR(f func()) {
	s.mu.RLock()
	f()
	s.mu.RUnlock()
}

type TelegramBotEnvironment struct {
	ChatID        int64
	Bot           *telebot.Bot
	Mute          bool // If it used elsewhere, should be protected by mutex
	pubSubSocket  protocol.Socket
	subscriptions subsciptions
}

func NewTelegramBotEnvironment(bot *telebot.Bot, chatID int64, mute bool) *TelegramBotEnvironment {
	return &TelegramBotEnvironment{Bot: bot, ChatID: chatID, Mute: mute, subscriptions: subsciptions{subs: make(map[entities.AlertType]string), mu: new(sync.RWMutex)}}
}

func (tgEnv *TelegramBotEnvironment) Start() {
	log.Println("Telegram bot started")
	tgEnv.Bot.Start()
	log.Println("Telegram bot finished")
}

func (tgEnv *TelegramBotEnvironment) SetPubSubSocket(pubSubSocket protocol.Socket) {
	tgEnv.pubSubSocket = pubSubSocket
}

func (tgEnv *TelegramBotEnvironment) makeMessagePretty(alertType entities.AlertType, alert messaging.Alert) messaging.Alert {
	alert.Details = strings.ReplaceAll(alert.Details, entities.HttpScheme+"://", "")
	// simple alert is skipped because it needs to be deleted
	switch alertType {
	case entities.UnreachableAlertType, entities.InvalidHeightAlertType, entities.StateHashAlertType, entities.HeightAlertType:
		alert.AlertDescription += fmt.Sprintf(" %s", messages.ErrorOrDeleteMsg)
	case entities.IncompleteAlertType:
		alert.AlertDescription += fmt.Sprintf(" %s", messages.QuestionMsg)
	case entities.AlertFixedType:
		alert.AlertDescription += fmt.Sprintf(" %s", messages.OkMsg)
	default:

	}
	switch alert.Level {
	case entities.InfoLevel:
		alert.Level += fmt.Sprintf(" %s", messages.InfoMsg)
	case entities.ErrorLevel:
		alert.Level += fmt.Sprintf(" %s", messages.ErrorOrDeleteMsg)
	}

	return alert
}

func (tgEnv *TelegramBotEnvironment) constructMessage(alertType entities.AlertType, alertJson []byte) (string, error) {
	alert := messaging.Alert{}
	err := json.Unmarshal(alertJson, &alert)
	if err != nil {
		return "", errors.Wrap(err, "failed to unmarshal json")
	}

	prettyAlert := tgEnv.makeMessagePretty(alertType, alert)

	tmpl, err := template.ParseFS(templateFiles, "templates/alert.html")

	if err != nil {
		log.Printf("failed to construct a message, %v", err)
		return "", err
	}

	w := &bytes.Buffer{}
	err = tmpl.Execute(w, prettyAlert)
	if err != nil {
		log.Printf("failed to construct a message, %v", err)
		return "", err
	}
	return w.String(), nil
}

func (tgEnv *TelegramBotEnvironment) SendAlertMessage(msg []byte) {
	if tgEnv.Mute {
		log.Printf("received an alert, but asleep now")
		return
	}

	chat := &telebot.Chat{ID: tgEnv.ChatID}

	alertType := entities.AlertType(msg[0])
	_, ok := entities.AlertTypes[alertType]
	if !ok {
		log.Printf("failed to construct message, unknown alert type %c, %v", byte(alertType), errUnknownAlertType)
		_, err := tgEnv.Bot.Send(
			chat,
			errUnknownAlertType.Error(),
			&telebot.SendOptions{ParseMode: telebot.ModeHTML},
		)
		if err != nil {
			log.Printf("failed to send a message to telegram, %v", err)
		}
		return
	}

	messageToBot, err := tgEnv.constructMessage(alertType, msg[1:])
	if err != nil {
		log.Printf("failed to construct message, %v\n", err)
		return
	}
	_, err = tgEnv.Bot.Send(
		chat,
		messageToBot,
		&telebot.SendOptions{ParseMode: telebot.ModeHTML},
	)

	if err != nil {
		log.Printf("failed to send a message to telegram, %v", err)
	}
}

func (tgEnv *TelegramBotEnvironment) SendMessage(msg string) {
	if tgEnv.Mute {
		log.Printf("received an alert, but asleep now")
		return
	}

	chat := &telebot.Chat{ID: tgEnv.ChatID}

	_, err := tgEnv.Bot.Send(
		chat,
		msg,
		&telebot.SendOptions{ParseMode: telebot.ModeHTML},
	)

	if err != nil {
		log.Printf("failed to send a message to telegram, %v", err)
	}
}

func (tgEnv *TelegramBotEnvironment) IsEligibleForAction(chatID int64) bool {
	return chatID == tgEnv.ChatID
}

type Node struct {
	Url string
}

func (tgEnv *TelegramBotEnvironment) NodesListMessage(urls []string) (string, error) {
	tmpl, err := template.ParseFS(templateFiles, "templates/nodes_list.html")

	if err != nil {
		log.Printf("failed to construct a message, %v", err)
		return "", err
	}
	var nodes []entities.Node
	for _, url := range urls {
		host, err := RemoveSchemePrefix(url)
		if err != nil {
			return "", err
		}
		node := entities.Node{URL: host + "\n\n"}
		nodes = append(nodes, node)
	}

	w := &bytes.Buffer{}
	err = tmpl.Execute(w, nodes)
	if err != nil {
		log.Printf("failed to construct a message, %v", err)
		return "", err
	}
	return w.String(), nil
}

type NodeStatus struct {
	URL     string
	Sumhash string
	Status  string
	Height  string
}

func (tgEnv *TelegramBotEnvironment) NodesStatus(nodesStatusResp *pair.NodesStatusResponse) (string, error) {
	if nodesStatusResp.Err != "" {
		var differentHeightsNodes []NodeStatus
		var unavailableNodes []NodeStatus
		if nodesStatusResp.Err == events.BigHeightDifference.Error() {
			for _, stat := range nodesStatusResp.NodesStatus {
				s := NodeStatus{}
				if stat.Status != entities.OK {
					s.URL = stat.Url
					unavailableNodes = append(unavailableNodes, s)
					continue
				}
				height := strconv.Itoa(stat.Height)
				s.Height = height
				s.URL = stat.Url

				differentHeightsNodes = append(differentHeightsNodes, s)
			}
			var msg string
			if len(unavailableNodes) != 0 {
				tmpl, err := template.ParseFS(templateFiles, "templates/nodes_status_unavailable.html")
				if err != nil {
					log.Printf("failed to construct a message, %v", err)
					return "", err
				}
				wUnavailable := &bytes.Buffer{}
				if err != nil {
					log.Printf("failed to construct a message, %v", err)
					return "", err
				}
				err = tmpl.Execute(wUnavailable, unavailableNodes)
				if err != nil {
					log.Printf("failed to construct a message, %v", err)
					return "", err
				}
				msg = fmt.Sprintf(wUnavailable.String() + "\n")
			}
			tmpl, err := template.ParseFS(templateFiles, "templates/nodes_status_different_heights.html")
			if err != nil {
				log.Printf("failed to construct a message, %v", err)
				return "", err
			}
			wDifferentHeights := &bytes.Buffer{}
			if err != nil {
				log.Printf("failed to construct a message, %v", err)
				return "", err
			}
			err = tmpl.Execute(wDifferentHeights, differentHeightsNodes)
			if err != nil {
				log.Printf("failed to construct a message, %v", err)
				return "", err
			}
			msg += wDifferentHeights.String()
			return fmt.Sprintf("<i>%s</i>\n\n%s", nodesStatusResp.Err, msg), nil
		}
		return nodesStatusResp.Err, nil
	}

	var msg string

	var unavailableNodes []NodeStatus
	var okNodes []NodeStatus
	var height string
	for _, stat := range nodesStatusResp.NodesStatus {
		s := NodeStatus{}
		if stat.Status != entities.OK {
			s.URL = stat.Url
			unavailableNodes = append(unavailableNodes, s)
			continue
		}
		height = strconv.Itoa(stat.Height)
		s.Sumhash = stat.StateHash.SumHash.String()
		s.URL = stat.Url
		s.Status = string(stat.Status)
		okNodes = append(okNodes, s)
	}
	if len(unavailableNodes) != 0 {
		tmpl, err := template.ParseFS(templateFiles, "templates/nodes_status_unavailable.html")
		if err != nil {
			log.Printf("failed to construct a message, %v", err)
			return "", err
		}
		wUnavailable := &bytes.Buffer{}
		if err != nil {
			log.Printf("failed to construct a message, %v", err)
			return "", err
		}
		err = tmpl.Execute(wUnavailable, unavailableNodes)
		if err != nil {
			log.Printf("failed to construct a message, %v", err)
			return "", err
		}
		msg = fmt.Sprintf(wUnavailable.String() + "\n")
	}
	areHashesEqual := true
	previousHash := okNodes[0].Sumhash
	for _, node := range okNodes {
		if node.Sumhash != previousHash {
			areHashesEqual = false
		}
		previousHash = node.Sumhash
	}

	if !areHashesEqual {
		tmpl, err := template.ParseFS(templateFiles, "templates/nodes_status_different_hashes.html")
		if err != nil {
			log.Printf("failed to construct a message, %v", err)
			return "", err
		}
		wDifferent := &bytes.Buffer{}
		if err != nil {
			log.Printf("failed to construct a message, %v", err)
			return "", err
		}
		err = tmpl.Execute(wDifferent, okNodes)
		if err != nil {
			log.Printf("failed to construct a message, %v", err)
			return "", err
		}
		msg += fmt.Sprintf("%s <code>%s</code>", wDifferent.String(), height)
		return msg, nil
	}

	tmpl, err := template.ParseFS(templateFiles, "templates/nodes_status_ok.html")
	if err != nil {
		log.Printf("failed to construct a message, %v", err)
		return "", err
	}
	wOk := &bytes.Buffer{}
	if err != nil {
		log.Printf("failed to construct a message, %v", err)
		return "", err
	}
	err = tmpl.Execute(wOk, okNodes)
	if err != nil {
		log.Printf("failed to construct a message, %v", err)
		return "", err
	}
	msg += fmt.Sprintf("%s <code>%s</code>", wOk.String(), height)
	return msg, nil
}

func (tgEnv *TelegramBotEnvironment) SubscribeToAllAlerts() error {

	for alertType, alertName := range entities.AlertTypes {
		if tgEnv.IsAlreadySubscribed(alertType) {
			return errors.Errorf("failed to subscribe to %s, already subscribed to it", alertName)
		}
		err := tgEnv.pubSubSocket.SetOption(mangos.OptionSubscribe, []byte{byte(alertType)})
		if err != nil {
			return err
		}
		tgEnv.subscriptions.Add(alertType, alertName)
		log.Printf("Subscribed to %s", alertName)
	}

	return nil
}

func (tgEnv *TelegramBotEnvironment) SubscribeToAlert(alertType entities.AlertType) error {
	alertName, ok := entities.AlertTypes[alertType] // check if such an alert exists
	if !ok {
		return errors.New("failed to subscribe to alert, unkown alert type")
	}

	if tgEnv.IsAlreadySubscribed(alertType) {
		return errors.Errorf("failed to subscribe to %s, already subscribed to it", alertName)
	}

	err := tgEnv.pubSubSocket.SetOption(mangos.OptionSubscribe, []byte{byte(alertType)})
	if err != nil {
		return errors.Wrap(err, "failed to subscribe to alert")
	}
	tgEnv.subscriptions.Add(alertType, alertName)
	log.Printf("Subscribed to %s", alertName)
	return nil
}

func (tgEnv *TelegramBotEnvironment) UnsubscribeFromAlert(alertType entities.AlertType) error {
	alertName, ok := entities.AlertTypes[alertType] // check if such an alert exists
	if !ok {
		return errors.New("failed to unsubscribe from alert, unkown alert type")
	}

	if !tgEnv.IsAlreadySubscribed(alertType) {
		return errors.Errorf("failed to unsubscribe from %s, was not subscribed to it", alertName)
	}

	err := tgEnv.pubSubSocket.SetOption(mangos.OptionUnsubscribe, []byte{byte(alertType)})
	if err != nil {
		return errors.Wrap(err, "failed to unsubscribe from alert")
	}
	ok = tgEnv.IsAlreadySubscribed(alertType)
	if !ok {
		return errors.New("failed to unsubscribe from alert: was not subscribed to it")
	}
	tgEnv.subscriptions.Delete(alertType)
	log.Printf("Unsubscribed from %s", alertName)
	return nil
}

type Subscribed struct {
	AlertName string
}

type Unsubscribed struct {
	AlertName string
}

type Subscriptions struct {
	SubscribedTo     []Subscribed
	UnsubscribedFrom []Unsubscribed
}

func (tgEnv *TelegramBotEnvironment) SubscriptionsList() (string, error) {
	tmpl, err := template.ParseFS(templateFiles, "templates/subscriptions.html")

	if err != nil {
		log.Printf("failed to construct a message, %v", err)
		return "", err
	}
	var subcribedTo []Subscribed
	tgEnv.subscriptions.MapR(func() {
		for _, alertName := range tgEnv.subscriptions.subs {
			s := Subscribed{AlertName: alertName + "\n\n"}
			subcribedTo = append(subcribedTo, s)
		}
	})

	var unsusbcribedFrom []Unsubscribed
	for alertType, alertName := range entities.AlertTypes {
		ok := tgEnv.IsAlreadySubscribed(alertType)
		if !ok { // find those alerts that are not in the subscriptions list
			u := Unsubscribed{AlertName: alertName + "\n\n"}
			unsusbcribedFrom = append(unsusbcribedFrom, u)
		}
	}

	subscriptions := Subscriptions{SubscribedTo: subcribedTo, UnsubscribedFrom: unsusbcribedFrom}

	w := &bytes.Buffer{}
	err = tmpl.Execute(w, subscriptions)
	if err != nil {
		log.Printf("failed to construct a message, %v", err)
		return "", err
	}
	return w.String(), nil
}

func (tgEnv *TelegramBotEnvironment) IsAlreadySubscribed(alertType entities.AlertType) bool {
	_, ok := tgEnv.subscriptions.Read(alertType)
	return ok
}

<<<<<<< HEAD
func RequestNodesList(requestType chan<- pair.RequestPair, responsePairType <-chan pair.ResponsePair, specific bool) ([]string, error) {
	requestType <- &pair.NodeListRequest{Specific: specific}
=======
func RequestNodesList(requestType chan<- pair.RequestPair, responsePairType <-chan pair.ResponsePair) ([]string, error) {
	requestType <- &pair.NodeListRequest{}
>>>>>>> d651e1ab
	responsePair := <-responsePairType
	nodesList, ok := responsePair.(*pair.NodesListResponse)
	if !ok {
		return nil, errors.New("failed to convert response interface to the node list type")
	}
	return nodesList.Urls, nil
}

func (tgEnv *TelegramBotEnvironment) RequestNodesStatus(
	requestType chan<- pair.RequestPair,
	responsePairType <-chan pair.ResponsePair,
	urls []string) (string, error) {

	requestType <- &pair.NodesStatusRequest{Urls: urls}
	responsePair := <-responsePairType
	nodesStatus, ok := responsePair.(*pair.NodesStatusResponse)
	if !ok {
		return "", errors.New("failed to convert response interface to the nodes status type")
	}

	return tgEnv.NodesStatus(nodesStatus)

}

func (tgEnv *TelegramBotEnvironment) ScheduleNodesStatus(
	taskScheduler chrono.TaskScheduler,
	requestType chan<- pair.RequestPair,
	responsePairType <-chan pair.ResponsePair) {

	_, err := taskScheduler.ScheduleWithCron(func(ctx context.Context) {
<<<<<<< HEAD
		urls, err := RequestNodesList(requestType, responsePairType, false)
		if err != nil {
			log.Printf("failed to request list of nodes, %v", err)
		}
		additionalUrls, err := RequestNodesList(requestType, responsePairType, true)
		log.Printf("failed to request list of additional nodes, %v", err)
		urls = append(urls, additionalUrls...)
=======
		urls, err := RequestNodesList(requestType, responsePairType)
		if err != nil {
			log.Printf("failed to request list of nodes, %v", err)
		}
>>>>>>> d651e1ab
		nodesStatus, err := tgEnv.RequestNodesStatus(requestType, responsePairType, urls)
		if err != nil {
			log.Printf("failed to send status of nodes that was scheduled, %v", err)
		}
		msg := fmt.Sprintf("Status %s\n\n%s", messages.TimerMsg, nodesStatus)
		tgEnv.SendMessage(msg)
	}, scheduledTimeExpression)

	if err != nil {
		taskScheduler.Shutdown()
		log.Printf("failed to schdule nodes status alert, %v", err)
		return
	}
	log.Println("Nodes status alert has been scheduled successfully")
}

func FindAlertTypeByName(alertName string) (entities.AlertType, bool) {
	for key, val := range entities.AlertTypes {
		if val == alertName {
			return key, true
		}
	}
	return 0, false

}

func RemoveSchemePrefix(s string) (string, error) {
	u, err := url.Parse(s)
	if err != nil {
		return "", errors.Wrapf(err, "failed to parse URL %s", s)
	}
	return u.Host, nil
}<|MERGE_RESOLUTION|>--- conflicted
+++ resolved
@@ -23,13 +23,6 @@
 	"nodemon/pkg/messaging"
 	"nodemon/pkg/messaging/pair"
 	"nodemon/pkg/storing/events"
-<<<<<<< HEAD
-=======
-)
-
-const (
-	scheduledTimeExpression = "0 0 9 * * *" // 12:00 UTC+3
->>>>>>> d651e1ab
 )
 
 const (
@@ -497,13 +490,8 @@
 	return ok
 }
 
-<<<<<<< HEAD
 func RequestNodesList(requestType chan<- pair.RequestPair, responsePairType <-chan pair.ResponsePair, specific bool) ([]string, error) {
 	requestType <- &pair.NodeListRequest{Specific: specific}
-=======
-func RequestNodesList(requestType chan<- pair.RequestPair, responsePairType <-chan pair.ResponsePair) ([]string, error) {
-	requestType <- &pair.NodeListRequest{}
->>>>>>> d651e1ab
 	responsePair := <-responsePairType
 	nodesList, ok := responsePair.(*pair.NodesListResponse)
 	if !ok {
@@ -534,7 +522,6 @@
 	responsePairType <-chan pair.ResponsePair) {
 
 	_, err := taskScheduler.ScheduleWithCron(func(ctx context.Context) {
-<<<<<<< HEAD
 		urls, err := RequestNodesList(requestType, responsePairType, false)
 		if err != nil {
 			log.Printf("failed to request list of nodes, %v", err)
@@ -542,12 +529,7 @@
 		additionalUrls, err := RequestNodesList(requestType, responsePairType, true)
 		log.Printf("failed to request list of additional nodes, %v", err)
 		urls = append(urls, additionalUrls...)
-=======
-		urls, err := RequestNodesList(requestType, responsePairType)
-		if err != nil {
-			log.Printf("failed to request list of nodes, %v", err)
-		}
->>>>>>> d651e1ab
+
 		nodesStatus, err := tgEnv.RequestNodesStatus(requestType, responsePairType, urls)
 		if err != nil {
 			log.Printf("failed to send status of nodes that was scheduled, %v", err)
