package internal

import (
	"bytes"
	"context"
	"embed"
	"encoding/json"
	"fmt"
	"html/template"
	"log"
<<<<<<< HEAD
	"strconv"
=======
	"net/url"
	"strings"
>>>>>>> 3860b7d8
	"sync"

	"github.com/pkg/errors"
	"github.com/procyon-projects/chrono"
	"go.nanomsg.org/mangos/v3"
	"go.nanomsg.org/mangos/v3/protocol"
	"gopkg.in/telebot.v3"
	"nodemon/cmd/tg_bot/internal/messages"
	"nodemon/pkg/entities"
	"nodemon/pkg/messaging"
	"nodemon/pkg/messaging/pair"
	"nodemon/pkg/storing/events"
)

const (
	scheduledTimeExpression = "0 25 9 * * *" // 12:10
)

const (
	httpScheme = "http"
)

var (
	//go:embed templates
	templateFiles embed.FS
)

var errUnknownAlertType = errors.New("received unknown alert type")

type subsciptions struct {
	mu   *sync.RWMutex
	subs map[entities.AlertType]string
}

func (s *subsciptions) Add(alertType entities.AlertType, alertName string) {
	s.mu.Lock()
	s.subs[alertType] = alertName
	s.mu.Unlock()
}

// Read returns alert name
func (s *subsciptions) Read(alertType entities.AlertType) (string, bool) {
	s.mu.RLock()
	elem, ok := s.subs[alertType]
	s.mu.RUnlock()
	return elem, ok
}

func (s *subsciptions) Delete(alertType entities.AlertType) {
	s.mu.Lock()
	delete(s.subs, alertType)
	s.mu.Unlock()
}

func (s *subsciptions) MapR(f func()) {
	s.mu.RLock()
	f()
	s.mu.RUnlock()
}

type TelegramBotEnvironment struct {
	ChatID        int64
	Bot           *telebot.Bot
	Mute          bool // If it used elsewhere, should be protected by mutex
	pubSubSocket  protocol.Socket
	subscriptions subsciptions
}

func NewTelegramBotEnvironment(bot *telebot.Bot, chatID int64, mute bool) *TelegramBotEnvironment {
	return &TelegramBotEnvironment{Bot: bot, ChatID: chatID, Mute: mute, subscriptions: subsciptions{subs: make(map[entities.AlertType]string), mu: new(sync.RWMutex)}}
}

func (tgEnv *TelegramBotEnvironment) Start() {
	log.Println("Telegram bot started")
	tgEnv.Bot.Start()
	log.Println("Telegram bot finished")
}

func (tgEnv *TelegramBotEnvironment) SetPubSubSocket(pubSubSocket protocol.Socket) {
	tgEnv.pubSubSocket = pubSubSocket
}

func (tgEnv *TelegramBotEnvironment) makeMessagePretty(alertType entities.AlertType, alert messaging.Alert) messaging.Alert {
	alert.Details = strings.ReplaceAll(alert.Details, httpScheme+"://", "")
	// simple alert is skipped because it needs to be deleted
	switch alertType {
	case entities.UnreachableAlertType, entities.InvalidHeightAlertType, entities.StateHashAlertType, entities.HeightAlertType:
		alert.AlertDescription += fmt.Sprintf(" %s", messages.ErrorOrDeleteMsg)
	case entities.IncompleteAlertType:
		alert.AlertDescription += fmt.Sprintf(" %s", messages.QuestionMsg)
	case entities.AlertFixedType:
		alert.AlertDescription += fmt.Sprintf(" %s", messages.OkMsg)
	default:

	}
	switch alert.Level {
	case entities.InfoLevel:
		alert.Level += fmt.Sprintf(" %s", messages.InfoMsg)
	case entities.ErrorLevel:
		alert.Level += fmt.Sprintf(" %s", messages.ErrorOrDeleteMsg)
	}

	return alert
}

func (tgEnv *TelegramBotEnvironment) constructMessage(alertType entities.AlertType, alertJson []byte) (string, error) {
	alert := messaging.Alert{}
	err := json.Unmarshal(alertJson, &alert)
	if err != nil {
		return "", errors.Wrap(err, "failed to unmarshal json")
	}

	prettyAlert := tgEnv.makeMessagePretty(alertType, alert)

	tmpl, err := template.ParseFS(templateFiles, "templates/alert.html")

	if err != nil {
		log.Printf("failed to construct a message, %v", err)
		return "", err
	}

	w := &bytes.Buffer{}
	err = tmpl.Execute(w, prettyAlert)
	if err != nil {
		log.Printf("failed to construct a message, %v", err)
		return "", err
	}
	return w.String(), nil
}

func (tgEnv *TelegramBotEnvironment) SendAlertMessage(msg []byte) {
	if tgEnv.Mute {
		log.Printf("received an alert, but asleep now")
		return
	}

	chat := &telebot.Chat{ID: tgEnv.ChatID}

	alertType := entities.AlertType(msg[0])
	_, ok := entities.AlertTypes[alertType]
	if !ok {
		log.Printf("failed to construct message, unknown alert type %c, %v", byte(alertType), errUnknownAlertType)
		_, err := tgEnv.Bot.Send(
			chat,
			errUnknownAlertType.Error(),
			&telebot.SendOptions{ParseMode: telebot.ModeHTML},
		)
		if err != nil {
			log.Printf("failed to send a message to telegram, %v", err)
		}
		return
	}

	messageToBot, err := tgEnv.constructMessage(alertType, msg[1:])
	if err != nil {
		log.Printf("failed to construct message, %v\n", err)
		return
	}
	_, err = tgEnv.Bot.Send(
		chat,
		messageToBot,
		&telebot.SendOptions{ParseMode: telebot.ModeHTML},
	)

	if err != nil {
		log.Printf("failed to send a message to telegram, %v", err)
	}
}

func (tgEnv *TelegramBotEnvironment) SendMessage(msg string) {
	if tgEnv.Mute {
		log.Printf("received an alert, but asleep now")
		return
	}

	chat := &telebot.Chat{ID: tgEnv.ChatID}

	_, err := tgEnv.Bot.Send(
		chat,
		msg,
		&telebot.SendOptions{ParseMode: telebot.ModeHTML},
	)

	if err != nil {
		log.Printf("failed to send a message to telegram, %v", err)
	}
}

func (tgEnv *TelegramBotEnvironment) IsEligibleForAction(chatID int64) bool {
	return chatID == tgEnv.ChatID
}

type Node struct {
	Url string
}

func (tgEnv *TelegramBotEnvironment) NodesListMessage(urls []string) (string, error) {
	tmpl, err := template.ParseFS(templateFiles, "templates/nodes_list.html")

	if err != nil {
		log.Printf("failed to construct a message, %v", err)
		return "", err
	}
	var nodes []entities.Node
	for _, url := range urls {
		host, err := RemoveSchemePrefix(url)
		if err != nil {
			return "", err
		}
		node := entities.Node{URL: host + "\n\n"}
		nodes = append(nodes, node)
	}

	w := &bytes.Buffer{}
	err = tmpl.Execute(w, nodes)
	if err != nil {
		log.Printf("failed to construct a message, %v", err)
		return "", err
	}
	return w.String(), nil
}

type NodeStatus struct {
	URL     string
	Sumhash string
	Status  string
	Height  string
}

func (tgEnv *TelegramBotEnvironment) NodesStatus(nodesStatusResp *pair.NodesStatusResponse) (string, error) {
	if nodesStatusResp.Err != "" {
		var differentHeightsNodes []NodeStatus
		var unavailableNodes []NodeStatus
		if nodesStatusResp.Err == events.BigHeightDifference.Error() {
			for _, stat := range nodesStatusResp.NodesStatus {
				s := NodeStatus{}
				if stat.Status != entities.OK {
					s.URL = stat.Url
					unavailableNodes = append(unavailableNodes, s)
					continue
				}
				height := strconv.Itoa(stat.Height)
				s.Height = height
				s.URL = stat.Url

				differentHeightsNodes = append(differentHeightsNodes, s)
			}
			var msg string
			if len(unavailableNodes) != 0 {
				tmpl, err := template.ParseFS(templateFiles, "templates/nodes_status_unavailable.html")
				if err != nil {
					log.Printf("failed to construct a message, %v", err)
					return "", err
				}
				wUnavailable := &bytes.Buffer{}
				if err != nil {
					log.Printf("failed to construct a message, %v", err)
					return "", err
				}
				err = tmpl.Execute(wUnavailable, unavailableNodes)
				if err != nil {
					log.Printf("failed to construct a message, %v", err)
					return "", err
				}
				msg = fmt.Sprintf(wUnavailable.String() + "\n")
			}
			tmpl, err := template.ParseFS(templateFiles, "templates/nodes_status_different_heights.html")
			if err != nil {
				log.Printf("failed to construct a message, %v", err)
				return "", err
			}
			wDifferentHeights := &bytes.Buffer{}
			if err != nil {
				log.Printf("failed to construct a message, %v", err)
				return "", err
			}
			err = tmpl.Execute(wDifferentHeights, differentHeightsNodes)
			if err != nil {
				log.Printf("failed to construct a message, %v", err)
				return "", err
			}
			msg += wDifferentHeights.String()
			return fmt.Sprintf("<i>%s</i>\n\n%s", nodesStatusResp.Err, msg), nil
		}
		return nodesStatusResp.Err, nil
	}

	var msg string

	var unavailableNodes []NodeStatus
	var okNodes []NodeStatus
	var height string
	for _, stat := range nodesStatusResp.NodesStatus {
		s := NodeStatus{}
		if stat.Status != entities.OK {
			s.URL = stat.Url
			unavailableNodes = append(unavailableNodes, s)
			continue
		}
		height = strconv.Itoa(stat.Height)
		s.Sumhash = stat.StateHash.SumHash.String()
		s.URL = stat.Url
		s.Status = string(stat.Status)
		okNodes = append(okNodes, s)
	}
	if len(unavailableNodes) != 0 {
		tmpl, err := template.ParseFS(templateFiles, "templates/nodes_status_unavailable.html")
		if err != nil {
			log.Printf("failed to construct a message, %v", err)
			return "", err
		}
		wUnavailable := &bytes.Buffer{}
		if err != nil {
			log.Printf("failed to construct a message, %v", err)
			return "", err
		}
		err = tmpl.Execute(wUnavailable, unavailableNodes)
		if err != nil {
			log.Printf("failed to construct a message, %v", err)
			return "", err
		}
		msg = fmt.Sprintf(wUnavailable.String() + "\n")
	}
	areHashesEqual := true
	previousHash := okNodes[0].Sumhash
	for _, node := range okNodes {
		if node.Sumhash != previousHash {
			areHashesEqual = false
		}
		previousHash = node.Sumhash
	}

	if !areHashesEqual {
		tmpl, err := template.ParseFS(templateFiles, "templates/nodes_status_different_hashes.html")
		if err != nil {
			log.Printf("failed to construct a message, %v", err)
			return "", err
		}
		wDifferent := &bytes.Buffer{}
		if err != nil {
			log.Printf("failed to construct a message, %v", err)
			return "", err
		}
		err = tmpl.Execute(wDifferent, okNodes)
		if err != nil {
			log.Printf("failed to construct a message, %v", err)
			return "", err
		}
		msg += fmt.Sprintf("%s <code>%s</code>", wDifferent.String(), height)
		return msg, nil
	}

	tmpl, err := template.ParseFS(templateFiles, "templates/nodes_status_ok.html")
	if err != nil {
		log.Printf("failed to construct a message, %v", err)
		return "", err
	}
	wOk := &bytes.Buffer{}
	if err != nil {
		log.Printf("failed to construct a message, %v", err)
		return "", err
	}
	err = tmpl.Execute(wOk, okNodes)
	if err != nil {
		log.Printf("failed to construct a message, %v", err)
		return "", err
	}
	msg += fmt.Sprintf("%s <code>%s</code>", wOk.String(), height)
	return msg, nil
}

func (tgEnv *TelegramBotEnvironment) SubscribeToAllAlerts() error {

	for alertType, alertName := range entities.AlertTypes {
		if tgEnv.IsAlreadySubscribed(alertType) {
			return errors.Errorf("failed to subscribe to %s, already subscribed to it", alertName)
		}
		err := tgEnv.pubSubSocket.SetOption(mangos.OptionSubscribe, []byte{byte(alertType)})
		if err != nil {
			return err
		}
		tgEnv.subscriptions.Add(alertType, alertName)
		log.Printf("Subscribed to %s", alertName)
	}

	return nil
}

func (tgEnv *TelegramBotEnvironment) SubscribeToAlert(alertType entities.AlertType) error {
	alertName, ok := entities.AlertTypes[alertType] // check if such an alert exists
	if !ok {
		return errors.New("failed to subscribe to alert, unkown alert type")
	}

	if tgEnv.IsAlreadySubscribed(alertType) {
		return errors.Errorf("failed to subscribe to %s, already subscribed to it", alertName)
	}

	err := tgEnv.pubSubSocket.SetOption(mangos.OptionSubscribe, []byte{byte(alertType)})
	if err != nil {
		return errors.Wrap(err, "failed to subscribe to alert")
	}
	tgEnv.subscriptions.Add(alertType, alertName)
	log.Printf("Subscribed to %s", alertName)
	return nil
}

func (tgEnv *TelegramBotEnvironment) UnsubscribeFromAlert(alertType entities.AlertType) error {
	alertName, ok := entities.AlertTypes[alertType] // check if such an alert exists
	if !ok {
		return errors.New("failed to unsubscribe from alert, unkown alert type")
	}

	if !tgEnv.IsAlreadySubscribed(alertType) {
		return errors.Errorf("failed to unsubscribe from %s, was not subscribed to it", alertName)
	}

	err := tgEnv.pubSubSocket.SetOption(mangos.OptionUnsubscribe, []byte{byte(alertType)})
	if err != nil {
		return errors.Wrap(err, "failed to unsubscribe from alert")
	}
	ok = tgEnv.IsAlreadySubscribed(alertType)
	if !ok {
		return errors.New("failed to unsubscribe from alert: was not subscribed to it")
	}
	tgEnv.subscriptions.Delete(alertType)
	log.Printf("Unsubscribed from %s", alertName)
	return nil
}

type Subscribed struct {
	AlertName string
}

type Unsubscribed struct {
	AlertName string
}

type Subscriptions struct {
	SubscribedTo     []Subscribed
	UnsubscribedFrom []Unsubscribed
}

func (tgEnv *TelegramBotEnvironment) SubscriptionsList() (string, error) {
	tmpl, err := template.ParseFS(templateFiles, "templates/subscriptions.html")

	if err != nil {
		log.Printf("failed to construct a message, %v", err)
		return "", err
	}
	var subcribedTo []Subscribed
	tgEnv.subscriptions.MapR(func() {
		for _, alertName := range tgEnv.subscriptions.subs {
			s := Subscribed{AlertName: alertName + "\n\n"}
			subcribedTo = append(subcribedTo, s)
		}
	})

	var unsusbcribedFrom []Unsubscribed
	for alertType, alertName := range entities.AlertTypes {
		ok := tgEnv.IsAlreadySubscribed(alertType)
		if !ok { // find those alerts that are not in the subscriptions list
			u := Unsubscribed{AlertName: alertName + "\n\n"}
			unsusbcribedFrom = append(unsusbcribedFrom, u)
		}
	}

	subscriptions := Subscriptions{SubscribedTo: subcribedTo, UnsubscribedFrom: unsusbcribedFrom}

	w := &bytes.Buffer{}
	err = tmpl.Execute(w, subscriptions)
	if err != nil {
		log.Printf("failed to construct a message, %v", err)
		return "", err
	}
	return w.String(), nil
}

func (tgEnv *TelegramBotEnvironment) IsAlreadySubscribed(alertType entities.AlertType) bool {
	_, ok := tgEnv.subscriptions.Read(alertType)
	return ok
}

func RequestNodesList(requestType chan<- pair.RequestPair, responsePairType <-chan pair.ResponsePair) ([]string, error) {
	requestType <- &pair.NodeListRequest{}
	responsePair := <-responsePairType
	nodesList, ok := responsePair.(*pair.NodesListResponse)
	if !ok {
		return nil, errors.New("failed to convert response interface to the node list type")
	}
	return nodesList.Urls, nil
}

func (tgEnv *TelegramBotEnvironment) RequestNodesStatus(
	requestType chan<- pair.RequestPair,
	responsePairType <-chan pair.ResponsePair,
	urls []string) (string, error) {

	requestType <- &pair.NodesStatusRequest{Urls: urls}
	responsePair := <-responsePairType
	nodesStatus, ok := responsePair.(*pair.NodesStatusResponse)
	if !ok {
		return "", errors.New("failed to convert response interface to the nodes status type")
	}

	return tgEnv.NodesStatus(nodesStatus)

}

func (tgEnv *TelegramBotEnvironment) ScheduleNodesStatus(
	taskScheduler chrono.TaskScheduler,
	requestType chan<- pair.RequestPair,
	responsePairType <-chan pair.ResponsePair) {

	_, err := taskScheduler.ScheduleWithCron(func(ctx context.Context) {
		urls, err := RequestNodesList(requestType, responsePairType)
		if err != nil {
			log.Printf("failed to request list of nodes, %v", err)
		}
		nodesStatus, err := tgEnv.RequestNodesStatus(requestType, responsePairType, urls)
		if err != nil {
			log.Printf("failed to send status of nodes that was scheduled, %v", err)
		}
		msg := fmt.Sprintf("Status %s\n\n%s", messages.TimerMsg, nodesStatus)
		tgEnv.SendMessage(msg)
	}, scheduledTimeExpression)

	if err != nil {
		taskScheduler.Shutdown()
		log.Printf("failed to schdule nodes status alert, %v", err)
		return
	}
	log.Println("Nodes status alert has been scheduled successfully")
}

func FindAlertTypeByName(alertName string) (entities.AlertType, bool) {
	for key, val := range entities.AlertTypes {
		if val == alertName {
			return key, true
		}
	}
	return 0, false

}

func CheckAndUpdateURL(s string) (string, error) {
	var u *url.URL
	var err error
	if strings.Contains(s, "//") {
		u, err = url.Parse(s)
	} else {
		u, err = url.Parse("//" + s)
	}
	if err != nil {
		return "", errors.Wrapf(err, "failed to parse URL %s", s)
	}
	if u.Scheme == "" {
		u.Scheme = httpScheme
	}
	if u.Scheme != "http" && u.Scheme != "https" {
		return "", errors.Errorf("unsupported URL scheme %s", u.Scheme)
	}
	return u.String(), nil
}

func RemoveSchemePrefix(s string) (string, error) {
	u, err := url.Parse(s)
	if err != nil {
		return "", errors.Wrapf(err, "failed to parse URL %s", s)
	}
	return u.Host, nil
}<|MERGE_RESOLUTION|>--- conflicted
+++ resolved
@@ -8,12 +8,9 @@
 	"fmt"
 	"html/template"
 	"log"
-<<<<<<< HEAD
 	"strconv"
-=======
 	"net/url"
 	"strings"
->>>>>>> 3860b7d8
 	"sync"
 
 	"github.com/pkg/errors"
