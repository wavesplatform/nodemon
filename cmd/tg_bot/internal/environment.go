package internal

import (
	"bytes"
	"embed"
	"encoding/json"
	"fmt"
	"html/template"
	"log"
	"sync"

	"github.com/pkg/errors"
<<<<<<< HEAD
	"github.com/wavesplatform/gowaves/pkg/crypto"
=======
	"go.nanomsg.org/mangos/v3"
	"go.nanomsg.org/mangos/v3/protocol"
>>>>>>> 69cde916
	"gopkg.in/telebot.v3"
	"nodemon/cmd/tg_bot/internal/messages"
	"nodemon/pkg/entities"
	"nodemon/pkg/messaging"
	"nodemon/pkg/messaging/pair"
)

var (
	//go:embed templates
	templateFiles embed.FS
)

var errUnknownAlertType = errors.New("received unknown alert type")

type subsciptions struct {
	mu   *sync.RWMutex
	subs map[entities.AlertType]string
}

func (s *subsciptions) Add(alertType entities.AlertType, alertName string) {
	s.mu.Lock()
	s.subs[alertType] = alertName
	s.mu.Unlock()
}

// Read returns alert name
func (s *subsciptions) Read(alertType entities.AlertType) (string, bool) {
	s.mu.RLock()
	elem, ok := s.subs[alertType]
	s.mu.RUnlock()
	return elem, ok
}

func (s *subsciptions) Delete(alertType entities.AlertType) {
	s.mu.Lock()
	delete(s.subs, alertType)
	s.mu.Unlock()
}

func (s *subsciptions) MapR(f func()) {
	s.mu.RLock()
	f()
	s.mu.RUnlock()
}

type TelegramBotEnvironment struct {
	ChatID        int64
	Bot           *telebot.Bot
	Mute          bool // If it used elsewhere, should be protected by mutex
	pubSubSocket  protocol.Socket
	subscriptions subsciptions
}

func NewTelegramBotEnvironment(bot *telebot.Bot, chatID int64, mute bool) *TelegramBotEnvironment {
	return &TelegramBotEnvironment{Bot: bot, ChatID: chatID, Mute: mute, subscriptions: subsciptions{subs: make(map[entities.AlertType]string), mu: new(sync.RWMutex)}}
}

func (tgEnv *TelegramBotEnvironment) Start() {
	log.Println("Telegram bot started")
	tgEnv.Bot.Start()
	log.Println("Telegram bot finished")
}

func (tgEnv *TelegramBotEnvironment) SetPubSubSocket(pubSubSocket protocol.Socket) {
	tgEnv.pubSubSocket = pubSubSocket
}

func (tgEnv *TelegramBotEnvironment) makeMessagePretty(alertType entities.AlertType, alert messaging.Alert) messaging.Alert {
	// simple alert is skipped because it needs to be deleted
	switch alertType {
	case entities.UnreachableAlertType, entities.InvalidHeightAlertType, entities.StateHashAlertType, entities.HeightAlertType:
		alert.AlertDescription += fmt.Sprintf(" %s", messages.ErrorOrDeleteMsg)
	case entities.IncompleteAlertType:
		alert.AlertDescription += fmt.Sprintf(" %s", messages.QuestionMsg)
	case entities.AlertFixedType:
		alert.AlertDescription += fmt.Sprintf(" %s", messages.OkMsg)
	default:

	}
	switch alert.Level {
	case entities.InfoLevel:
		alert.Level += fmt.Sprintf(" %s", messages.InfoMsg)
	case entities.ErrorLevel:
		alert.Level += fmt.Sprintf(" %s", messages.ErrorOrDeleteMsg)
	}

	return alert
}

func (tgEnv *TelegramBotEnvironment) constructMessage(alertType entities.AlertType, alertJson []byte) (string, error) {
	alert := messaging.Alert{}
	err := json.Unmarshal(alertJson, &alert)
	if err != nil {
		return "", errors.Wrap(err, "failed to unmarshal json")
	}

	prettyAlert := tgEnv.makeMessagePretty(alertType, alert)

	tmpl, err := template.ParseFS(templateFiles, "templates/alert.html")

	if err != nil {
		log.Printf("failed to construct a message, %v", err)
		return "", err
	}

	w := &bytes.Buffer{}
	err = tmpl.Execute(w, prettyAlert)
	if err != nil {
		log.Printf("failed to construct a message, %v", err)
		return "", err
	}
	return w.String(), nil
}

func (tgEnv *TelegramBotEnvironment) SendMessage(msg []byte) {
	if tgEnv.Mute {
		log.Printf("received an alert, but asleep now")
		return
	}

	chat := &telebot.Chat{ID: tgEnv.ChatID}

	alertType := entities.AlertType(msg[0])
	_, ok := entities.AlertTypes[alertType]
	if !ok {
		log.Printf("failed to construct message, unknown alert type %c, %v", byte(alertType), errUnknownAlertType)
		_, err := tgEnv.Bot.Send(
			chat,
			errUnknownAlertType.Error(),
			&telebot.SendOptions{ParseMode: telebot.ModeHTML},
		)
		if err != nil {
			log.Printf("failed to send a message to telegram, %v", err)
		}
		return
	}

	messageToBot, err := tgEnv.constructMessage(alertType, msg[1:])
	if err != nil {
		log.Printf("failed to construct message, %v\n", err)
		return
	}
	_, err = tgEnv.Bot.Send(
		chat,
		messageToBot,
		&telebot.SendOptions{ParseMode: telebot.ModeHTML},
	)

	if err != nil {
		log.Printf("failed to send a message to telegram, %v", err)
	}
}

func (tgEnv *TelegramBotEnvironment) IsEligibleForAction(chatID int64) bool {
	return chatID == tgEnv.ChatID
}

type Node struct {
	Url string
}

func (tgEnv *TelegramBotEnvironment) NodesListMessage(urls []string) (string, error) {
	tmpl, err := template.ParseFS(templateFiles, "templates/nodes_list.html")

	if err != nil {
		log.Printf("failed to construct a message, %v", err)
		return "", err
	}
	var nodes []entities.Node
	for _, url := range urls {
		node := entities.Node{URL: url + "\n\n"}
		nodes = append(nodes, node)
	}

	w := &bytes.Buffer{}
	err = tmpl.Execute(w, nodes)
	if err != nil {
		log.Printf("failed to construct a message, %v", err)
		return "", err
	}
	return w.String(), nil
}

<<<<<<< HEAD
type NodeStatus struct {
	IsAvailable bool
	URL         string
	Sumhash     crypto.Digest
	Status      string
}

func (tgEnv *TelegramBotEnvironment) NodesStatus(nodesStatus []pair.NodeStatement) (string, error) {
	tmpl, err := template.ParseFS(templateFiles, "templates/nodes_status.html")
=======
func (tgEnv *TelegramBotEnvironment) SubscribeToAllAlerts() error {

	for alertType, alertName := range entities.AlertTypes {
		if tgEnv.IsAlreadySubscribed(alertType) {
			return errors.Errorf("failed to subscribe to %s, already subscribed to it", alertName)
		}
		err := tgEnv.pubSubSocket.SetOption(mangos.OptionSubscribe, []byte{byte(alertType)})
		if err != nil {
			return err
		}
		tgEnv.subscriptions.Add(alertType, alertName)
		log.Printf("Subscribed to %s", alertName)
	}

	return nil
}

func (tgEnv *TelegramBotEnvironment) SubscribeToAlert(alertType entities.AlertType) error {
	alertName, ok := entities.AlertTypes[alertType] // check if such an alert exists
	if !ok {
		return errors.New("failed to subscribe to alert, unkown alert type")
	}

	if tgEnv.IsAlreadySubscribed(alertType) {
		return errors.Errorf("failed to subscribe to %s, already subscribed to it", alertName)
	}

	err := tgEnv.pubSubSocket.SetOption(mangos.OptionSubscribe, []byte{byte(alertType)})
	if err != nil {
		return errors.Wrap(err, "failed to subscribe to alert")
	}
	tgEnv.subscriptions.Add(alertType, alertName)
	log.Printf("Subscribed to %s", alertName)
	return nil
}

func (tgEnv *TelegramBotEnvironment) UnsubscribeFromAlert(alertType entities.AlertType) error {
	alertName, ok := entities.AlertTypes[alertType] // check if such an alert exists
	if !ok {
		return errors.New("failed to unsubscribe from alert, unkown alert type")
	}

	if !tgEnv.IsAlreadySubscribed(alertType) {
		return errors.Errorf("failed to unsubscribe from %s, was not subscribed to it", alertName)
	}

	err := tgEnv.pubSubSocket.SetOption(mangos.OptionUnsubscribe, []byte{byte(alertType)})
	if err != nil {
		return errors.Wrap(err, "failed to unsubscribe from alert")
	}
	ok = tgEnv.IsAlreadySubscribed(alertType)
	if !ok {
		return errors.New("failed to unsubscribe from alert: was not subscribed to it")
	}
	tgEnv.subscriptions.Delete(alertType)
	log.Printf("Unsubscribed from %s", alertName)
	return nil
}

type Subscribed struct {
	AlertName string
}

type Unsubscribed struct {
	AlertName string
}

type Subscriptions struct {
	SubscribedTo     []Subscribed
	UnsubscribedFrom []Unsubscribed
}

func (tgEnv *TelegramBotEnvironment) SubscriptionsList() (string, error) {
	tmpl, err := template.ParseFS(templateFiles, "templates/subscriptions.html")
>>>>>>> 69cde916

	if err != nil {
		log.Printf("failed to construct a message, %v", err)
		return "", err
	}
<<<<<<< HEAD
	var statuses []NodeStatus
	for _, stat := range nodesStatus {
		s := NodeStatus{}
		if stat.Status != entities.OK {
			s.URL = stat.Url
			s.Status = string(stat.Status)
			s.IsAvailable = false
			statuses = append(statuses, s)
			continue
		}
		s.Sumhash = stat.StateHash.SumHash
		s.URL = stat.Url
		s.IsAvailable = true
		s.Status = string(stat.Status)
		statuses = append(statuses, s)
	}

	w := &bytes.Buffer{}
	err = tmpl.Execute(w, statuses)
=======
	var subcribedTo []Subscribed
	tgEnv.subscriptions.MapR(func() {
		for _, alertName := range tgEnv.subscriptions.subs {
			s := Subscribed{AlertName: alertName + "\n\n"}
			subcribedTo = append(subcribedTo, s)
		}
	})

	var unsusbcribedFrom []Unsubscribed
	for alertType, alertName := range entities.AlertTypes {
		ok := tgEnv.IsAlreadySubscribed(alertType)
		if !ok { // find those alerts that are not in the subscriptions list
			u := Unsubscribed{AlertName: alertName + "\n\n"}
			unsusbcribedFrom = append(unsusbcribedFrom, u)
		}
	}

	subscriptions := Subscriptions{SubscribedTo: subcribedTo, UnsubscribedFrom: unsusbcribedFrom}

	w := &bytes.Buffer{}
	err = tmpl.Execute(w, subscriptions)
>>>>>>> 69cde916
	if err != nil {
		log.Printf("failed to construct a message, %v", err)
		return "", err
	}
	return w.String(), nil
<<<<<<< HEAD
=======
}

func (tgEnv *TelegramBotEnvironment) IsAlreadySubscribed(alertType entities.AlertType) bool {
	_, ok := tgEnv.subscriptions.Read(alertType)
	return ok
}

func FindAlertTypeByName(alertName string) (entities.AlertType, bool) {
	for key, val := range entities.AlertTypes {
		if val == alertName {
			return key, true
		}
	}
	return 0, false

>>>>>>> 69cde916
}<|MERGE_RESOLUTION|>--- conflicted
+++ resolved
@@ -10,12 +10,9 @@
 	"sync"
 
 	"github.com/pkg/errors"
-<<<<<<< HEAD
 	"github.com/wavesplatform/gowaves/pkg/crypto"
-=======
 	"go.nanomsg.org/mangos/v3"
 	"go.nanomsg.org/mangos/v3/protocol"
->>>>>>> 69cde916
 	"gopkg.in/telebot.v3"
 	"nodemon/cmd/tg_bot/internal/messages"
 	"nodemon/pkg/entities"
@@ -199,7 +196,6 @@
 	return w.String(), nil
 }
 
-<<<<<<< HEAD
 type NodeStatus struct {
 	IsAvailable bool
 	URL         string
@@ -209,88 +205,9 @@
 
 func (tgEnv *TelegramBotEnvironment) NodesStatus(nodesStatus []pair.NodeStatement) (string, error) {
 	tmpl, err := template.ParseFS(templateFiles, "templates/nodes_status.html")
-=======
-func (tgEnv *TelegramBotEnvironment) SubscribeToAllAlerts() error {
-
-	for alertType, alertName := range entities.AlertTypes {
-		if tgEnv.IsAlreadySubscribed(alertType) {
-			return errors.Errorf("failed to subscribe to %s, already subscribed to it", alertName)
-		}
-		err := tgEnv.pubSubSocket.SetOption(mangos.OptionSubscribe, []byte{byte(alertType)})
-		if err != nil {
-			return err
-		}
-		tgEnv.subscriptions.Add(alertType, alertName)
-		log.Printf("Subscribed to %s", alertName)
-	}
-
-	return nil
-}
-
-func (tgEnv *TelegramBotEnvironment) SubscribeToAlert(alertType entities.AlertType) error {
-	alertName, ok := entities.AlertTypes[alertType] // check if such an alert exists
-	if !ok {
-		return errors.New("failed to subscribe to alert, unkown alert type")
-	}
-
-	if tgEnv.IsAlreadySubscribed(alertType) {
-		return errors.Errorf("failed to subscribe to %s, already subscribed to it", alertName)
-	}
-
-	err := tgEnv.pubSubSocket.SetOption(mangos.OptionSubscribe, []byte{byte(alertType)})
-	if err != nil {
-		return errors.Wrap(err, "failed to subscribe to alert")
-	}
-	tgEnv.subscriptions.Add(alertType, alertName)
-	log.Printf("Subscribed to %s", alertName)
-	return nil
-}
-
-func (tgEnv *TelegramBotEnvironment) UnsubscribeFromAlert(alertType entities.AlertType) error {
-	alertName, ok := entities.AlertTypes[alertType] // check if such an alert exists
-	if !ok {
-		return errors.New("failed to unsubscribe from alert, unkown alert type")
-	}
-
-	if !tgEnv.IsAlreadySubscribed(alertType) {
-		return errors.Errorf("failed to unsubscribe from %s, was not subscribed to it", alertName)
-	}
-
-	err := tgEnv.pubSubSocket.SetOption(mangos.OptionUnsubscribe, []byte{byte(alertType)})
-	if err != nil {
-		return errors.Wrap(err, "failed to unsubscribe from alert")
-	}
-	ok = tgEnv.IsAlreadySubscribed(alertType)
-	if !ok {
-		return errors.New("failed to unsubscribe from alert: was not subscribed to it")
-	}
-	tgEnv.subscriptions.Delete(alertType)
-	log.Printf("Unsubscribed from %s", alertName)
-	return nil
-}
-
-type Subscribed struct {
-	AlertName string
-}
-
-type Unsubscribed struct {
-	AlertName string
-}
-
-type Subscriptions struct {
-	SubscribedTo     []Subscribed
-	UnsubscribedFrom []Unsubscribed
-}
-
-func (tgEnv *TelegramBotEnvironment) SubscriptionsList() (string, error) {
-	tmpl, err := template.ParseFS(templateFiles, "templates/subscriptions.html")
->>>>>>> 69cde916
-
-	if err != nil {
-		log.Printf("failed to construct a message, %v", err)
-		return "", err
-	}
-<<<<<<< HEAD
+	if err != nil {
+		return "", err
+	}
 	var statuses []NodeStatus
 	for _, stat := range nodesStatus {
 		s := NodeStatus{}
@@ -310,7 +227,88 @@
 
 	w := &bytes.Buffer{}
 	err = tmpl.Execute(w, statuses)
-=======
+	return w.String(), err
+}
+
+func (tgEnv *TelegramBotEnvironment) SubscribeToAllAlerts() error {
+
+	for alertType, alertName := range entities.AlertTypes {
+		if tgEnv.IsAlreadySubscribed(alertType) {
+			return errors.Errorf("failed to subscribe to %s, already subscribed to it", alertName)
+		}
+		err := tgEnv.pubSubSocket.SetOption(mangos.OptionSubscribe, []byte{byte(alertType)})
+		if err != nil {
+			return err
+		}
+		tgEnv.subscriptions.Add(alertType, alertName)
+		log.Printf("Subscribed to %s", alertName)
+	}
+
+	return nil
+}
+
+func (tgEnv *TelegramBotEnvironment) SubscribeToAlert(alertType entities.AlertType) error {
+	alertName, ok := entities.AlertTypes[alertType] // check if such an alert exists
+	if !ok {
+		return errors.New("failed to subscribe to alert, unkown alert type")
+	}
+
+	if tgEnv.IsAlreadySubscribed(alertType) {
+		return errors.Errorf("failed to subscribe to %s, already subscribed to it", alertName)
+	}
+
+	err := tgEnv.pubSubSocket.SetOption(mangos.OptionSubscribe, []byte{byte(alertType)})
+	if err != nil {
+		return errors.Wrap(err, "failed to subscribe to alert")
+	}
+	tgEnv.subscriptions.Add(alertType, alertName)
+	log.Printf("Subscribed to %s", alertName)
+	return nil
+}
+
+func (tgEnv *TelegramBotEnvironment) UnsubscribeFromAlert(alertType entities.AlertType) error {
+	alertName, ok := entities.AlertTypes[alertType] // check if such an alert exists
+	if !ok {
+		return errors.New("failed to unsubscribe from alert, unkown alert type")
+	}
+
+	if !tgEnv.IsAlreadySubscribed(alertType) {
+		return errors.Errorf("failed to unsubscribe from %s, was not subscribed to it", alertName)
+	}
+
+	err := tgEnv.pubSubSocket.SetOption(mangos.OptionUnsubscribe, []byte{byte(alertType)})
+	if err != nil {
+		return errors.Wrap(err, "failed to unsubscribe from alert")
+	}
+	ok = tgEnv.IsAlreadySubscribed(alertType)
+	if !ok {
+		return errors.New("failed to unsubscribe from alert: was not subscribed to it")
+	}
+	tgEnv.subscriptions.Delete(alertType)
+	log.Printf("Unsubscribed from %s", alertName)
+	return nil
+}
+
+type Subscribed struct {
+	AlertName string
+}
+
+type Unsubscribed struct {
+	AlertName string
+}
+
+type Subscriptions struct {
+	SubscribedTo     []Subscribed
+	UnsubscribedFrom []Unsubscribed
+}
+
+func (tgEnv *TelegramBotEnvironment) SubscriptionsList() (string, error) {
+	tmpl, err := template.ParseFS(templateFiles, "templates/subscriptions.html")
+
+	if err != nil {
+		log.Printf("failed to construct a message, %v", err)
+		return "", err
+	}
 	var subcribedTo []Subscribed
 	tgEnv.subscriptions.MapR(func() {
 		for _, alertName := range tgEnv.subscriptions.subs {
@@ -332,14 +330,11 @@
 
 	w := &bytes.Buffer{}
 	err = tmpl.Execute(w, subscriptions)
->>>>>>> 69cde916
 	if err != nil {
 		log.Printf("failed to construct a message, %v", err)
 		return "", err
 	}
 	return w.String(), nil
-<<<<<<< HEAD
-=======
 }
 
 func (tgEnv *TelegramBotEnvironment) IsAlreadySubscribed(alertType entities.AlertType) bool {
@@ -355,5 +350,4 @@
 	}
 	return 0, false
 
->>>>>>> 69cde916
 }