package handlers

import (
	"fmt"
	"log"
	"strings"

	"github.com/pkg/errors"
	tele "gopkg.in/telebot.v3"
	"nodemon/cmd/tg_bot/internal"
	"nodemon/cmd/tg_bot/internal/buttons"
	"nodemon/cmd/tg_bot/internal/messages"
	"nodemon/pkg/messaging/pair"
)

func InitHandlers(environment *internal.TelegramBotEnvironment, requestType chan<- pair.RequestPair, responsePairType <-chan pair.ResponsePair) {

	environment.Bot.Handle("/chat", func(c tele.Context) error {

		return c.Send(fmt.Sprintf("I am sending alerts through %d chat id", environment.ChatID))
	})

	environment.Bot.Handle("/ping", func(c tele.Context) error {
		if environment.Mute {
			return c.Send(messages.PongText + " I am currently sleeping" + messages.SleepingMsg)
		}
		return c.Send(messages.PongText + " I am monitoring" + messages.MonitoringMsg)
	})

	environment.Bot.Handle("/start", func(c tele.Context) error {
		if !environment.IsEligibleForAction(c.Chat().ID) {
			return c.Send("Sorry, you have no right to start me")
		}
		if environment.Mute {
			environment.Mute = false
			return c.Send("I had been asleep, but started monitoring now... " + messages.MonitoringMsg)
		}
		return c.Send("I had already been monitoring" + messages.MonitoringMsg)
	})

	environment.Bot.Handle("/mute", func(c tele.Context) error {
		if !environment.IsEligibleForAction(c.Chat().ID) {
			return c.Send("Sorry, you have no right to mute me")
		}
		if environment.Mute {
			return c.Send("I had already been sleeping, continue sleeping.." + messages.SleepingMsg)
		}
		environment.Mute = true
		return c.Send("I had been monitoring, but going to sleep now.." + messages.SleepingMsg)
	})

	environment.Bot.Handle("/help", func(c tele.Context) error {
		return c.Send(
			messages.HelpInfoText,
			&tele.SendOptions{ParseMode: tele.ModeHTML})
	})

	environment.Bot.Handle("\f"+buttons.AddNewNode, func(c tele.Context) error {
		return c.Send(
			messages.AddNewNodeMsg,
			&tele.SendOptions{ParseMode: tele.ModeDefault})
	})

	environment.Bot.Handle("\f"+buttons.RemoveNode, func(c tele.Context) error {
		return c.Send(
			messages.RemoveNode,
			&tele.SendOptions{
				ParseMode: tele.ModeDefault,
			},
		)
	})

	environment.Bot.Handle("\f"+buttons.SubscribeTo, func(c tele.Context) error {
		return c.Send(
			messages.SubscribeTo,
			&tele.SendOptions{ParseMode: tele.ModeDefault})
	})
	environment.Bot.Handle("\f"+buttons.UnsubscribeFrom, func(c tele.Context) error {
		return c.Send(
			messages.UnsubscribeFrom,
			&tele.SendOptions{
				ParseMode: tele.ModeDefault,
			},
		)
	})

	environment.Bot.Handle("/pool", func(c tele.Context) error {
		return EditPool(c, environment, requestType, responsePairType)
	})
	environment.Bot.Handle("/subscriptions", func(c tele.Context) error {
		return EditSubscriptions(c, environment)
	})
	environment.Bot.Handle("/add", func(c tele.Context) error {
		args := c.Args()
		if len(args) > 1 {
			return c.Send(
				messages.AddedMoreThanOne,
				&tele.SendOptions{
					ParseMode: tele.ModeDefault,
				},
			)
		}
		if len(args) < 1 {
			return c.Send(
				messages.AddedLessThanOne,
				&tele.SendOptions{
					ParseMode: tele.ModeDefault,
				},
			)
		}
<<<<<<< HEAD
		return AddNewNodeHandler(c, environment, requestType, responsePairType, args[0], false)
=======
		return AddNewNodeHandler(c, environment, requestType, responsePairType, args[0])
>>>>>>> d651e1ab
	})
	environment.Bot.Handle("/remove", func(c tele.Context) error {
		args := c.Args()
		if len(args) > 1 {
			return c.Send(
				messages.RemovedMoreThanOne,
				&tele.SendOptions{
					ParseMode: tele.ModeDefault,
				},
			)
		}
		if len(args) < 1 {
			return c.Send(
				messages.RemovedLessThanOne,
				&tele.SendOptions{
					ParseMode: tele.ModeDefault,
				},
			)
		}
		return RemoveNodeHandler(c, environment, requestType, responsePairType, args[0])
	})

	environment.Bot.Handle("/subscribe", func(c tele.Context) error {
		args := c.Args()
		if len(args) > 1 {
			return c.Send(
				messages.SubscribedToMoreThanOne,
				&tele.SendOptions{
					ParseMode: tele.ModeDefault,
				},
			)
		}
		if len(args) < 1 {
			return c.Send(
				messages.SubscribedToLessThanOne,
				&tele.SendOptions{
					ParseMode: tele.ModeDefault,
				},
			)
		}
		return SubscribeHandler(c, environment, args[0])
	})
	environment.Bot.Handle("/unsubscribe", func(c tele.Context) error {
		args := c.Args()
		if len(args) > 1 {
			return c.Send(
				messages.UnsubscribedFromMoreThanOne,
				&tele.SendOptions{
					ParseMode: tele.ModeDefault,
				},
			)
		}
		if len(args) < 1 {
			return c.Send(
				messages.UnsubscribedFromLessThanOne,
				&tele.SendOptions{
					ParseMode: tele.ModeDefault,
				},
			)
		}
		return UnsubscribeHandler(c, environment, args[0])
	})

	environment.Bot.Handle(tele.OnText, func(c tele.Context) error {
		command := strings.ToLower(c.Text())

<<<<<<< HEAD
		if strings.HasPrefix(command, "add specific") {
			u := strings.TrimPrefix(command, "add specific ")
			return AddNewNodeHandler(c, environment, requestType, responsePairType, u, true)
		}

		if strings.HasPrefix(command, "add") {
			u := strings.TrimPrefix(command, "add ")
			return AddNewNodeHandler(c, environment, requestType, responsePairType, u, false)
		}

		if strings.HasPrefix(command, "remove") {
			u := strings.TrimPrefix(command, "remove ")
			return RemoveNodeHandler(c, environment, requestType, responsePairType, u)
		}
		if strings.HasPrefix(command, "subscribe to") {
			alertName := strings.TrimPrefix(command, "subscribe to ")
=======
		if strings.HasPrefix(command, "add") {
			u := strings.TrimPrefix(command, "add ")
			return AddNewNodeHandler(c, environment, requestType, responsePairType, u)
		}
		if strings.HasPrefix(command, "remove") {
			u := strings.TrimPrefix(c.Text(), "remove ")
			return RemoveNodeHandler(c, environment, requestType, responsePairType, u)
		}
		if strings.HasPrefix(command, "subscribe to") {
			alertName := strings.TrimPrefix(c.Text(), "subscribe to ")
>>>>>>> d651e1ab
			return SubscribeHandler(c, environment, alertName)
		}

		if strings.HasPrefix(command, "unsubscribe from") {
<<<<<<< HEAD
			alertName := strings.TrimPrefix(command, "unsubscribe from ")
=======
			alertName := strings.TrimPrefix(c.Text(), "unsubscribe from ")
>>>>>>> d651e1ab
			return UnsubscribeHandler(c, environment, alertName)
		}
		return nil
	})

	environment.Bot.Handle("/status", func(c tele.Context) error {
<<<<<<< HEAD
		urls, err := internal.RequestNodesList(requestType, responsePairType, false)
		if err != nil {
			log.Printf("failed to request list of nodes, %v", err)
		}
		additionalUrls, err := internal.RequestNodesList(requestType, responsePairType, true)
		if err != nil {
			log.Printf("failed to request list of specific nodes, %v", err)
		}
		urls = append(urls, additionalUrls...)
=======
		urls, err := internal.RequestNodesList(requestType, responsePairType)
		if err != nil {
			log.Printf("failed to request list of nodes, %v", err)
		}
>>>>>>> d651e1ab
		msg, err := environment.RequestNodesStatus(requestType, responsePairType, urls)
		if err != nil {
			log.Printf("failed to request status of nodes, %v", err)
		}

		return c.Send(
			msg,
			&tele.SendOptions{
				ParseMode: tele.ModeHTML,
			},
		)
	})

}

func EditPool(
	c tele.Context,
	environment *internal.TelegramBotEnvironment,
	requestType chan<- pair.RequestPair,
	responsePairType <-chan pair.ResponsePair) error {

<<<<<<< HEAD
	urls, err := internal.RequestNodesList(requestType, responsePairType, false)
=======
	urls, err := internal.RequestNodesList(requestType, responsePairType)
>>>>>>> d651e1ab
	if err != nil {
		return errors.Wrap(err, "failed to request nodes list buttons")
	}
	message, err := environment.NodesListMessage(urls)
	if err != nil {
		return errors.Wrap(err, "failed to construct nodes list message")
	}
	err = c.Send(
		message,
		&tele.SendOptions{
			ParseMode: tele.ModeHTML,
		},
	)
	if err != nil {
		return err
	}

	keyboardAddDelete := [][]tele.InlineButton{{
		{
			Text:   "Add new node",
			Unique: buttons.AddNewNode,
		},
		{
			Text:   "Remove node",
			Unique: buttons.RemoveNode,
		},
	}}

	return c.Send(
		"Please choose",
		&tele.SendOptions{

			ParseMode: tele.ModeHTML,
			ReplyMarkup: &tele.ReplyMarkup{
				InlineKeyboard:  keyboardAddDelete,
				ResizeKeyboard:  true,
				OneTimeKeyboard: true},
		},
	)
}

func EditSubscriptions(
	c tele.Context,
	environment *internal.TelegramBotEnvironment) error {
	msg, err := environment.SubscriptionsList()
	if err != nil {
		return errors.Wrap(err, "failed to request subscriptions")
	}
	err = c.Send(
		msg,
		&tele.SendOptions{
			ParseMode: tele.ModeHTML,
		},
	)
	if err != nil {
		return err
	}

	keyboardSubUnsub := [][]tele.InlineButton{{
		{
			Text:   "Subscribe to",
			Unique: buttons.SubscribeTo,
		},
		{
			Text:   "Unsubscribe from",
			Unique: buttons.UnsubscribeFrom,
		},
	}}

	return c.Send(
		"Please choose",
		&tele.SendOptions{

			ParseMode: tele.ModeHTML,
			ReplyMarkup: &tele.ReplyMarkup{
				InlineKeyboard:  keyboardSubUnsub,
				ResizeKeyboard:  true,
				OneTimeKeyboard: true},
		},
	)
}<|MERGE_RESOLUTION|>--- conflicted
+++ resolved
@@ -108,11 +108,8 @@
 				},
 			)
 		}
-<<<<<<< HEAD
 		return AddNewNodeHandler(c, environment, requestType, responsePairType, args[0], false)
-=======
-		return AddNewNodeHandler(c, environment, requestType, responsePairType, args[0])
->>>>>>> d651e1ab
+
 	})
 	environment.Bot.Handle("/remove", func(c tele.Context) error {
 		args := c.Args()
@@ -179,7 +176,6 @@
 	environment.Bot.Handle(tele.OnText, func(c tele.Context) error {
 		command := strings.ToLower(c.Text())
 
-<<<<<<< HEAD
 		if strings.HasPrefix(command, "add specific") {
 			u := strings.TrimPrefix(command, "add specific ")
 			return AddNewNodeHandler(c, environment, requestType, responsePairType, u, true)
@@ -196,34 +192,17 @@
 		}
 		if strings.HasPrefix(command, "subscribe to") {
 			alertName := strings.TrimPrefix(command, "subscribe to ")
-=======
-		if strings.HasPrefix(command, "add") {
-			u := strings.TrimPrefix(command, "add ")
-			return AddNewNodeHandler(c, environment, requestType, responsePairType, u)
-		}
-		if strings.HasPrefix(command, "remove") {
-			u := strings.TrimPrefix(c.Text(), "remove ")
-			return RemoveNodeHandler(c, environment, requestType, responsePairType, u)
-		}
-		if strings.HasPrefix(command, "subscribe to") {
-			alertName := strings.TrimPrefix(c.Text(), "subscribe to ")
->>>>>>> d651e1ab
 			return SubscribeHandler(c, environment, alertName)
 		}
 
 		if strings.HasPrefix(command, "unsubscribe from") {
-<<<<<<< HEAD
 			alertName := strings.TrimPrefix(command, "unsubscribe from ")
-=======
-			alertName := strings.TrimPrefix(c.Text(), "unsubscribe from ")
->>>>>>> d651e1ab
 			return UnsubscribeHandler(c, environment, alertName)
 		}
 		return nil
 	})
 
 	environment.Bot.Handle("/status", func(c tele.Context) error {
-<<<<<<< HEAD
 		urls, err := internal.RequestNodesList(requestType, responsePairType, false)
 		if err != nil {
 			log.Printf("failed to request list of nodes, %v", err)
@@ -233,12 +212,7 @@
 			log.Printf("failed to request list of specific nodes, %v", err)
 		}
 		urls = append(urls, additionalUrls...)
-=======
-		urls, err := internal.RequestNodesList(requestType, responsePairType)
-		if err != nil {
-			log.Printf("failed to request list of nodes, %v", err)
-		}
->>>>>>> d651e1ab
+
 		msg, err := environment.RequestNodesStatus(requestType, responsePairType, urls)
 		if err != nil {
 			log.Printf("failed to request status of nodes, %v", err)
@@ -260,11 +234,7 @@
 	requestType chan<- pair.RequestPair,
 	responsePairType <-chan pair.ResponsePair) error {
 
-<<<<<<< HEAD
 	urls, err := internal.RequestNodesList(requestType, responsePairType, false)
-=======
-	urls, err := internal.RequestNodesList(requestType, responsePairType)
->>>>>>> d651e1ab
 	if err != nil {
 		return errors.Wrap(err, "failed to request nodes list buttons")
 	}
