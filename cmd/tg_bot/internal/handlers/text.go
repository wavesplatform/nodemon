package handlers

import (
	"fmt"

	"github.com/pkg/errors"
	tele "gopkg.in/telebot.v3"
	"nodemon/cmd/tg_bot/internal"
	"nodemon/pkg/entities"
	"nodemon/pkg/messaging/pair"
)

func AddNewNodeHandler(
	c tele.Context,
	environment *internal.TelegramBotEnvironment,
	requestType chan<- pair.RequestPair,
	responsePairType <-chan pair.ResponsePair,
<<<<<<< HEAD
	url string,
	specific bool) error {
=======
	url string) error {
>>>>>>> d651e1ab

	if !environment.IsEligibleForAction(c.Chat().ID) {
		return c.Send("Sorry, you have no right to add a new node")
	}

<<<<<<< HEAD
	updatedUrl, err := entities.CheckAndUpdateURL(url)
=======
	updatedUrl, err := internal.CheckAndUpdateURL(url)
>>>>>>> d651e1ab
	if err != nil {
		print(err)
		return c.Send(
			"Sorry, the url seems to be incorrect",
			&tele.SendOptions{ParseMode: tele.ModeDefault},
		)
	}
<<<<<<< HEAD
	requestType <- &pair.InsertNewNodeRequest{Url: updatedUrl, Specific: specific}

	if specific {
		response := fmt.Sprintf("New specific node was '%s' added", updatedUrl)
		err = c.Send(
			response,
			&tele.SendOptions{ParseMode: tele.ModeHTML})
		if err != nil {
			return errors.Wrap(err, "failed to send the message")
		}
		return nil
	}
=======
	requestType <- &pair.InsertNewNodeRequest{Url: updatedUrl}
>>>>>>> d651e1ab

	response := fmt.Sprintf("New node was '%s' added", updatedUrl)
	err = c.Send(
		response,
		&tele.SendOptions{ParseMode: tele.ModeHTML})
	if err != nil {
		return nil
	}
<<<<<<< HEAD
	urls, err := internal.RequestNodesList(requestType, responsePairType, false)
=======
	urls, err := internal.RequestNodesList(requestType, responsePairType)
>>>>>>> d651e1ab
	if err != nil {
		return errors.Wrap(err, "failed to request nodes list buttons")
	}
	message, err := environment.NodesListMessage(urls)
	if err != nil {
		return errors.Wrap(err, "failed to construct nodes list message")
	}
	return c.Send(
		message,
		&tele.SendOptions{
			ParseMode: tele.ModeHTML,
		},
	)
}

func RemoveNodeHandler(
	c tele.Context,
	environment *internal.TelegramBotEnvironment,
	requestType chan<- pair.RequestPair,
	responsePairType <-chan pair.ResponsePair,
	url string) error {

	if !environment.IsEligibleForAction(c.Chat().ID) {
		return c.Send("Sorry, you have no right to remove a node")
	}

<<<<<<< HEAD
	urlUpdated, err := entities.CheckAndUpdateURL(url)
=======
	urlUpdated, err := internal.CheckAndUpdateURL(url)
>>>>>>> d651e1ab
	if err != nil {
		return c.Send(
			"Sorry, the url seems to be incorrect",
			&tele.SendOptions{ParseMode: tele.ModeDefault},
		)
	}
	requestType <- &pair.DeleteNodeRequest{Url: urlUpdated}

	response := fmt.Sprintf("Node '%s' was deleted", url)
	err = c.Send(
		response,
		&tele.SendOptions{ParseMode: tele.ModeHTML})
	if err != nil {
		return err
	}
<<<<<<< HEAD
	urls, err := internal.RequestNodesList(requestType, responsePairType, false)
=======
	urls, err := internal.RequestNodesList(requestType, responsePairType)
>>>>>>> d651e1ab
	if err != nil {
		return errors.Wrap(err, "failed to request nodes list buttons")
	}
	message, err := environment.NodesListMessage(urls)
	if err != nil {
		return errors.Wrap(err, "failed to construct nodes list message")
	}
	return c.Send(
		message,
		&tele.SendOptions{
			ParseMode: tele.ModeHTML,
		},
	)
}

func SubscribeHandler(
	c tele.Context,
	environment *internal.TelegramBotEnvironment,
	alertName string) error {

	if !environment.IsEligibleForAction(c.Chat().ID) {
		return c.Send("Sorry, you have no right to subscribe to alerts")
	}

	alertType, ok := internal.FindAlertTypeByName(alertName)
	if !ok {
		return c.Send(
			"Sorry, this alert does not exist",
			&tele.SendOptions{
				ParseMode: tele.ModeDefault,
			},
		)
	}
	if environment.IsAlreadySubscribed(alertType) {
		return c.Send(
			"I am already subscribed to it",
			&tele.SendOptions{
				ParseMode: tele.ModeDefault,
			},
		)
	}
	err := environment.SubscribeToAlert(alertType)
	if err != nil {
		return errors.Wrapf(err, "failed to subscribe to alert %s", alertName)
	}
	err = c.Send(
		fmt.Sprintf("I succesfully subscribed to %s", alertName),
		&tele.SendOptions{
			ParseMode: tele.ModeHTML,
		},
	)
	if err != nil {
		return errors.Wrap(err, "failed to send a message")
	}
	msg, err := environment.SubscriptionsList()
	if err != nil {
		return errors.Wrap(err, "failed to receive list of subscriptions")
	}
	return c.Send(
		msg,
		&tele.SendOptions{
			ParseMode: tele.ModeHTML,
		},
	)
}

func UnsubscribeHandler(
	c tele.Context,
	environment *internal.TelegramBotEnvironment,
	alertName string) error {

	if !environment.IsEligibleForAction(c.Chat().ID) {
		return c.Send("Sorry, you have no right to unsubscribe from alerts")
	}

	alertType, ok := internal.FindAlertTypeByName(alertName)
	if !ok {
		return c.Send(
			"Sorry, this alert does not exist",
			&tele.SendOptions{
				ParseMode: tele.ModeDefault,
			},
		)
	}
	if !environment.IsAlreadySubscribed(alertType) {
		return c.Send(
			"I was not subscribed to it",
			&tele.SendOptions{
				ParseMode: tele.ModeDefault,
			},
		)
	}
	err := environment.UnsubscribeFromAlert(alertType)
	if err != nil {
		return errors.Wrapf(err, "failed to unsubscribe from alert %s", alertName)
	}
	err = c.Send(
		fmt.Sprintf("I succesfully unsubscribed from %s", alertName),
		&tele.SendOptions{
			ParseMode: tele.ModeHTML,
		},
	)
	if err != nil {
		return errors.Wrap(err, "failed to send a message")
	}
	msg, err := environment.SubscriptionsList()
	if err != nil {
		return errors.Wrap(err, "failed to receive list of subscriptions")
	}
	return c.Send(
		msg,
		&tele.SendOptions{
			ParseMode: tele.ModeHTML,
		},
	)
}<|MERGE_RESOLUTION|>--- conflicted
+++ resolved
@@ -15,22 +15,14 @@
 	environment *internal.TelegramBotEnvironment,
 	requestType chan<- pair.RequestPair,
 	responsePairType <-chan pair.ResponsePair,
-<<<<<<< HEAD
 	url string,
 	specific bool) error {
-=======
-	url string) error {
->>>>>>> d651e1ab
 
 	if !environment.IsEligibleForAction(c.Chat().ID) {
 		return c.Send("Sorry, you have no right to add a new node")
 	}
 
-<<<<<<< HEAD
 	updatedUrl, err := entities.CheckAndUpdateURL(url)
-=======
-	updatedUrl, err := internal.CheckAndUpdateURL(url)
->>>>>>> d651e1ab
 	if err != nil {
 		print(err)
 		return c.Send(
@@ -38,7 +30,6 @@
 			&tele.SendOptions{ParseMode: tele.ModeDefault},
 		)
 	}
-<<<<<<< HEAD
 	requestType <- &pair.InsertNewNodeRequest{Url: updatedUrl, Specific: specific}
 
 	if specific {
@@ -51,9 +42,6 @@
 		}
 		return nil
 	}
-=======
-	requestType <- &pair.InsertNewNodeRequest{Url: updatedUrl}
->>>>>>> d651e1ab
 
 	response := fmt.Sprintf("New node was '%s' added", updatedUrl)
 	err = c.Send(
@@ -62,11 +50,7 @@
 	if err != nil {
 		return nil
 	}
-<<<<<<< HEAD
 	urls, err := internal.RequestNodesList(requestType, responsePairType, false)
-=======
-	urls, err := internal.RequestNodesList(requestType, responsePairType)
->>>>>>> d651e1ab
 	if err != nil {
 		return errors.Wrap(err, "failed to request nodes list buttons")
 	}
@@ -93,11 +77,7 @@
 		return c.Send("Sorry, you have no right to remove a node")
 	}
 
-<<<<<<< HEAD
 	urlUpdated, err := entities.CheckAndUpdateURL(url)
-=======
-	urlUpdated, err := internal.CheckAndUpdateURL(url)
->>>>>>> d651e1ab
 	if err != nil {
 		return c.Send(
 			"Sorry, the url seems to be incorrect",
@@ -113,11 +93,8 @@
 	if err != nil {
 		return err
 	}
-<<<<<<< HEAD
+
 	urls, err := internal.RequestNodesList(requestType, responsePairType, false)
-=======
-	urls, err := internal.RequestNodesList(requestType, responsePairType)
->>>>>>> d651e1ab
 	if err != nil {
 		return errors.Wrap(err, "failed to request nodes list buttons")
 	}
