package common

import (
	"bytes"
	"context"
	"embed"
	"encoding/json"
	"fmt"
	htmlTemplate "html/template"
	"sort"
	"strconv"
	"strings"
	"sync"
	textTemplate "text/template"

	"nodemon/cmd/bots/internal/common/messaging"
	"nodemon/pkg/entities"
	generalMessaging "nodemon/pkg/messaging"
	"nodemon/pkg/messaging/pair"
	"nodemon/pkg/storing/events"

	"codnect.io/chrono"
	"github.com/bwmarrin/discordgo"
	"github.com/pkg/errors"
	"github.com/wavesplatform/gowaves/pkg/crypto"
	"go.nanomsg.org/mangos/v3"
	"go.nanomsg.org/mangos/v3/protocol"
	"go.uber.org/zap"
	"gopkg.in/telebot.v3"
)

const (
	scheduledTimeExpression = "0 0 9 * * *" // 12:00 UTC+3
)

var (
	//go:embed templates
	templateFiles embed.FS
)

type ExpectedExtension string

const (
	HTML     ExpectedExtension = ".html"
	Markdown ExpectedExtension = ".md"
)

var errUnknownAlertType = errors.New("received unknown alert type")

type subscriptions struct {
	mu   *sync.RWMutex
	subs map[entities.AlertType]entities.AlertName
}

func (s *subscriptions) Add(alertType entities.AlertType, alertName entities.AlertName) {
	s.mu.Lock()
	s.subs[alertType] = alertName
	s.mu.Unlock()
}

// Read returns alert name.
func (s *subscriptions) Read(alertType entities.AlertType) (entities.AlertName, bool) {
	s.mu.RLock()
	elem, ok := s.subs[alertType]
	s.mu.RUnlock()
	return elem, ok
}

func (s *subscriptions) Delete(alertType entities.AlertType) {
	s.mu.Lock()
	delete(s.subs, alertType)
	s.mu.Unlock()
}

func (s *subscriptions) MapR(f func()) {
	s.mu.RLock()
	f()
	s.mu.RUnlock()
}

type DiscordBotEnvironment struct {
	ChatID                 string
	Bot                    *discordgo.Session
	subSocket              protocol.Socket
	Subscriptions          subscriptions
	zap                    *zap.Logger
	requestType            chan<- pair.Request
	responsePairType       <-chan pair.Response
	unhandledAlertMessages unhandledAlertMessages
}

func NewDiscordBotEnvironment(
	bot *discordgo.Session,
	chatID string,
	zap *zap.Logger,
	requestType chan<- pair.Request,
	responsePairType <-chan pair.Response,
) *DiscordBotEnvironment {
	return &DiscordBotEnvironment{
		Bot:    bot,
		ChatID: chatID,
		Subscriptions: subscriptions{
			subs: make(map[entities.AlertType]entities.AlertName),
			mu:   new(sync.RWMutex),
		},
		zap:                    zap,
		requestType:            requestType,
		responsePairType:       responsePairType,
		unhandledAlertMessages: newUnhandledAlertMessages(),
	}
}

func (dscBot *DiscordBotEnvironment) TemplatesExtension() ExpectedExtension { return Markdown }

func (dscBot *DiscordBotEnvironment) Start() error {
	dscBot.zap.Info("Discord bot started")
	err := dscBot.Bot.Open()
	if err != nil {
		dscBot.zap.Error("failed to open discord bot", zap.Error(err))
		return err
	}
	return nil
}

func (dscBot *DiscordBotEnvironment) SetSubSocket(subSocket protocol.Socket) {
	dscBot.subSocket = subSocket
}

func (dscBot *DiscordBotEnvironment) SendMessage(msg string) {
	_, err := dscBot.Bot.ChannelMessageSend(dscBot.ChatID, msg)
	if err != nil {
		dscBot.zap.Error("failed to send a message to discord", zap.Error(err))
	}
}

func (dscBot *DiscordBotEnvironment) SendAlertMessage(msg generalMessaging.AlertMessage) {
	alertType := msg.AlertType()
	if !alertType.Exist() {
		dscBot.zap.Sugar().Errorf("failed to construct message, unknown alert type %c, %v",
			byte(alertType), errUnknownAlertType,
		)
		_, err := dscBot.Bot.ChannelMessageSend(dscBot.ChatID, errUnknownAlertType.Error())

		if err != nil {
			dscBot.zap.Error("failed to send a message to discord", zap.Error(err))
		}
		return
	}

	nodes, err := messaging.RequestAllNodes(dscBot.requestType, dscBot.responsePairType)
	if err != nil {
		dscBot.zap.Error("failed to get nodes list", zap.Error(err))
	}

	alertJSON := msg.Data()
	messageToBot, err := constructMessage(alertType, alertJSON, dscBot.TemplatesExtension(), nodes)
	if err != nil {
		dscBot.zap.Error("failed to construct message", zap.Error(err))
		return
	}
	alertID := msg.ReferenceID()

	if alertType == entities.AlertFixedType {
		messageID, ok := dscBot.unhandledAlertMessages.GetMessageIDByAlertID(alertID)
		if !ok {
			dscBot.zap.Error("failed to get message ID by the given alertID: alertID hasn't been found",
				zap.Stringer("alertID", alertID),
			)
			return
		}
		msgRef := &discordgo.MessageReference{MessageID: strconv.Itoa(messageID)}
		_, err = dscBot.Bot.ChannelMessageSendReply(dscBot.ChatID, messageToBot, msgRef)
		if err != nil {
			dscBot.zap.Error("failed to send a message about fixed alert to discord", zap.Error(err))
		}
		dscBot.unhandledAlertMessages.Delete(alertID)
		return
	}
	sentMessage, err := dscBot.Bot.ChannelMessageSend(dscBot.ChatID, messageToBot)
	if err != nil {
		dscBot.zap.Error("failed to send a message to discord", zap.Error(err))
		return
	}

	messageID, err := strconv.Atoi(sentMessage.ID)
	if err != nil {
		dscBot.zap.Error("failed to parse messageID from a send message on discord", zap.Error(err))
		return
	}
	dscBot.unhandledAlertMessages.Add(alertID, messageID)
}

func (dscBot *DiscordBotEnvironment) SubscribeToAllAlerts() error {
	for alertType, alertName := range entities.GetAllAlertTypesAndNames() {
		if dscBot.IsAlreadySubscribed(alertType) {
			return errors.Errorf("failed to subscribe to %s, already subscribed to it", alertName)
		}
		err := dscBot.subSocket.SetOption(mangos.OptionSubscribe, []byte{byte(alertType)})
		if err != nil {
			return err
		}
		dscBot.Subscriptions.Add(alertType, alertName)
		dscBot.zap.Sugar().Infof("subscribed to %s", alertName)
	}
	return nil
}

func (dscBot *DiscordBotEnvironment) IsAlreadySubscribed(alertType entities.AlertType) bool {
	_, ok := dscBot.Subscriptions.Read(alertType)
	return ok
}

func (dscBot *DiscordBotEnvironment) IsEligibleForAction(chatID string) bool {
	return chatID == dscBot.ChatID
}

type unhandledAlertMessages struct {
	mu            *sync.RWMutex
	alertMessages map[crypto.Digest]int // map[AlertID]MessageID
}

func newUnhandledAlertMessages() unhandledAlertMessages {
	return unhandledAlertMessages{mu: new(sync.RWMutex), alertMessages: make(map[crypto.Digest]int)}
}

func (m unhandledAlertMessages) Add(alertID crypto.Digest, messageID int) {
	m.mu.Lock()
	defer m.mu.Unlock()
	m.alertMessages[alertID] = messageID
}

func (m unhandledAlertMessages) GetMessageIDByAlertID(alertID crypto.Digest) (int, bool) {
	m.mu.RLock()
	defer m.mu.RUnlock()
	messageID, ok := m.alertMessages[alertID]
	return messageID, ok
}

func (m unhandledAlertMessages) Delete(alertID crypto.Digest) {
	m.mu.Lock()
	defer m.mu.Unlock()
	delete(m.alertMessages, alertID)
}

type TelegramBotEnvironment struct {
	ChatID                 int64
	Bot                    *telebot.Bot
	Mute                   bool // If it used elsewhere, should be protected by mutex
	subSocket              protocol.Socket
	subscriptions          subscriptions
	zap                    *zap.Logger
	requestType            chan<- pair.Request
	responsePairType       <-chan pair.Response
	unhandledAlertMessages unhandledAlertMessages
}

func NewTelegramBotEnvironment(
	bot *telebot.Bot,
	chatID int64,
	mute bool,
	zap *zap.Logger,
	requestType chan<- pair.Request,
	responsePairType <-chan pair.Response,
) *TelegramBotEnvironment {
	return &TelegramBotEnvironment{
		Bot:    bot,
		ChatID: chatID,
		Mute:   mute,
		subscriptions: subscriptions{
			subs: make(map[entities.AlertType]entities.AlertName),
			mu:   new(sync.RWMutex),
		},
		zap:                    zap,
		requestType:            requestType,
		responsePairType:       responsePairType,
		unhandledAlertMessages: newUnhandledAlertMessages(),
	}
}

func (tgEnv *TelegramBotEnvironment) TemplatesExtension() ExpectedExtension { return HTML }

func (tgEnv *TelegramBotEnvironment) Start(ctx context.Context) error {
	tgEnv.zap.Info("Telegram bot started")
	go func() {
		<-ctx.Done()
		tgEnv.Bot.Stop()
	}()
	tgEnv.Bot.Start() // the call is blocking
	tgEnv.zap.Info("Telegram bot finished")
	return nil
}

func (tgEnv *TelegramBotEnvironment) SetSubSocket(subSocket protocol.Socket) {
	tgEnv.subSocket = subSocket
}

func (tgEnv *TelegramBotEnvironment) SendAlertMessage(msg generalMessaging.AlertMessage) {
	if tgEnv.Mute {
		tgEnv.zap.Info("received an alert, but asleep now")
		return
	}

	chat := &telebot.Chat{ID: tgEnv.ChatID}

	alertType := msg.AlertType()
	if !alertType.Exist() {
		tgEnv.zap.Sugar().Errorf("failed to construct message, unknown alert type %c, %v",
			byte(alertType), errUnknownAlertType,
		)
		_, err := tgEnv.Bot.Send(
			chat,
			errUnknownAlertType.Error(),
			&telebot.SendOptions{ParseMode: telebot.ModeHTML},
		)
		if err != nil {
			tgEnv.zap.Error("failed to send a message to telegram", zap.Error(err))
		}
		return
	}

	nodes, err := messaging.RequestAllNodes(tgEnv.requestType, tgEnv.responsePairType)
	if err != nil {
		tgEnv.zap.Error("failed to get nodes list", zap.Error(err))
	}

	alertJSON := msg.Data()
	messageToBot, err := constructMessage(alertType, alertJSON, tgEnv.TemplatesExtension(), nodes)
	if err != nil {
		tgEnv.zap.Error("failed to construct message", zap.Error(err))
		return
	}
	alertID := msg.ReferenceID()

	if alertType == entities.AlertFixedType {
		messageID, ok := tgEnv.unhandledAlertMessages.GetMessageIDByAlertID(alertID)
		if !ok {
			tgEnv.zap.Error("failed to get message ID by the given alertID: alertID hasn't been found",
				zap.Stringer("alertID", alertID),
			)
			return
		}
		opts := &telebot.SendOptions{ReplyTo: &telebot.Message{ID: messageID}, ParseMode: telebot.ModeHTML}
		_, sendErr := tgEnv.Bot.Send(chat, messageToBot, opts)
		if sendErr != nil {
			tgEnv.zap.Error("failed to send a message about fixed alert to telegram", zap.Error(sendErr))
		}
		tgEnv.unhandledAlertMessages.Delete(alertID)
		return
	}

	sentMessage, err := tgEnv.Bot.Send(
		chat,
		messageToBot,
		&telebot.SendOptions{ParseMode: telebot.ModeHTML},
	)
	if err != nil {
		tgEnv.zap.Error("failed to send a message to telegram", zap.Error(err))
	}

	tgEnv.unhandledAlertMessages.Add(alertID, sentMessage.ID)
}

func (tgEnv *TelegramBotEnvironment) SendMessage(msg string) {
	if tgEnv.Mute {
		tgEnv.zap.Info("received a message, but asleep now")
		return
	}

	chat := &telebot.Chat{ID: tgEnv.ChatID}

	_, err := tgEnv.Bot.Send(
		chat,
		msg,
		&telebot.SendOptions{ParseMode: telebot.ModeHTML},
	)

	if err != nil {
		tgEnv.zap.Error("failed to send a message to telegram", zap.Error(err))
	}
}

func (tgEnv *TelegramBotEnvironment) IsEligibleForAction(chatID string) bool {
	return chatID == strconv.FormatInt(tgEnv.ChatID, 10)
}

func removeHTTPOrHTTPSScheme(s string) string {
	s = strings.ReplaceAll(s, entities.HTTPSScheme+"://", "")
	return strings.ReplaceAll(s, entities.HTTPScheme+"://", "")
}

func nodesToUrls(nodes []entities.Node) []string {
	urls := make([]string, 0, len(nodes))
	for _, n := range nodes {
		var host string
		if n.Alias != "" {
			host = n.Alias
		} else {
			host = removeHTTPOrHTTPSScheme(n.URL)
		}
		urls = append(urls, host)
	}
	return urls
}

func (tgEnv *TelegramBotEnvironment) NodesListMessage(nodes []entities.Node) (string, error) {
	urls := nodesToUrls(nodes)
	tmpl, err := htmlTemplate.ParseFS(templateFiles, "templates/nodes_list.html")
	if err != nil {
		tgEnv.zap.Error("failed to parse nodes list template", zap.Error(err))
		return "", err
	}

	sort.Strings(urls)

	w := &bytes.Buffer{}
	err = tmpl.Execute(w, urls)
	if err != nil {
		tgEnv.zap.Error("failed to construct a message", zap.Error(err))
		return "", err
	}
	return w.String(), nil
}

func (tgEnv *TelegramBotEnvironment) SubscribeToAllAlerts() error {
	for alertType, alertName := range entities.GetAllAlertTypesAndNames() {
		if tgEnv.IsAlreadySubscribed(alertType) {
			return errors.Errorf("failed to subscribe to %s, already subscribed to it", alertName)
		}
		err := tgEnv.subSocket.SetOption(mangos.OptionSubscribe, []byte{byte(alertType)})
		if err != nil {
			return err
		}
		tgEnv.subscriptions.Add(alertType, alertName)
		tgEnv.zap.Sugar().Infof("Telegram bot subscribed to %s", alertName)
	}

	return nil
}

func (tgEnv *TelegramBotEnvironment) SubscribeToAlert(alertType entities.AlertType) error {
	alertName, ok := alertType.AlertName() // check if such an alert exists
	if !ok {
		return errors.New("failed to subscribe to alert, unknown alert type")
	}

	if tgEnv.IsAlreadySubscribed(alertType) {
		return errors.Errorf("failed to subscribe to %s, already subscribed to it", alertName)
	}

	err := tgEnv.subSocket.SetOption(mangos.OptionSubscribe, []byte{byte(alertType)})
	if err != nil {
		return errors.Wrap(err, "failed to subscribe to alert")
	}
	tgEnv.subscriptions.Add(alertType, alertName)
	tgEnv.zap.Sugar().Infof("Telegram bot subscribed to %s", alertName)
	return nil
}

func (tgEnv *TelegramBotEnvironment) UnsubscribeFromAlert(alertType entities.AlertType) error {
	alertName, ok := alertType.AlertName() // check if such an alert exists
	if !ok {
		return errors.New("failed to unsubscribe from alert, unknown alert type")
	}

	if !tgEnv.IsAlreadySubscribed(alertType) {
		return errors.Errorf("failed to unsubscribe from %s, was not subscribed to it", alertName)
	}

	err := tgEnv.subSocket.SetOption(mangos.OptionUnsubscribe, []byte{byte(alertType)})
	if err != nil {
		return errors.Wrap(err, "failed to unsubscribe from alert")
	}
	ok = tgEnv.IsAlreadySubscribed(alertType)
	if !ok {
		return errors.New("failed to unsubscribe from alert: was not subscribed to it")
	}
	tgEnv.subscriptions.Delete(alertType)
	tgEnv.zap.Sugar().Infof("Telegram bot unsubscribed from %s", alertName)
	return nil
}

type subscribed struct {
	AlertName string
}

type unsubscribed struct {
	AlertName string
}

type subscriptionsList struct {
	SubscribedTo     []subscribed
	UnsubscribedFrom []unsubscribed
}

func (tgEnv *TelegramBotEnvironment) SubscriptionsList() (string, error) {
	tmpl, err := htmlTemplate.ParseFS(templateFiles, "templates/subscriptions.html")

	if err != nil {
		tgEnv.zap.Error("failed to parse subscriptions template", zap.Error(err))
		return "", err
	}
	var subscribedTo []subscribed
	tgEnv.subscriptions.MapR(func() {
		for _, alertName := range tgEnv.subscriptions.subs {
			s := subscribed{AlertName: string(alertName) + "\n\n"}
			subscribedTo = append(subscribedTo, s)
		}
	})

	var unsubscribedFrom []unsubscribed
	for alertType, alertName := range entities.GetAllAlertTypesAndNames() {
		ok := tgEnv.IsAlreadySubscribed(alertType)
		if !ok { // find those alerts that are not in the subscriptions list
			u := unsubscribed{AlertName: string(alertName) + "\n\n"}
			unsubscribedFrom = append(unsubscribedFrom, u)
		}
	}

	subsList := subscriptionsList{SubscribedTo: subscribedTo, UnsubscribedFrom: unsubscribedFrom}

	w := &bytes.Buffer{}
	err = tmpl.Execute(w, subsList)
	if err != nil {
		tgEnv.zap.Error("failed to construct a message", zap.Error(err))
		return "", err
	}
	return w.String(), nil
}

func (tgEnv *TelegramBotEnvironment) IsAlreadySubscribed(alertType entities.AlertType) bool {
	_, ok := tgEnv.subscriptions.Read(alertType)
	return ok
}

type shortOkNodes struct {
	TimeEmoji   string
	NodesNumber int
	Height      string
}

type bot interface {
	messaging.Bot
	TemplatesExtension() ExpectedExtension
}

func ScheduleNodesStatus(
	taskScheduler chrono.TaskScheduler,
	requestType chan<- pair.Request,
	responsePairType <-chan pair.Response,
	bot bot,
	zapLogger *zap.Logger,
) error {
	_, err := taskScheduler.ScheduleWithCron(func(_ context.Context) {
		nodes, err := messaging.RequestAllNodes(requestType, responsePairType)
		if err != nil {
			zapLogger.Error("failed to get nodes list", zap.Error(err))
		}
		urls := messaging.NodesToUrls(nodes)

		nodesStatus, err := messaging.RequestNodesStatements(requestType, responsePairType, urls)
		if err != nil {
			zapLogger.Error("failed to get nodes status", zap.Error(err))
		}
		handledNodesStatus, statusCondition, err := HandleNodesStatus(nodesStatus, bot.TemplatesExtension(), nodes)
		if err != nil {
			zapLogger.Error("failed to handle nodes status", zap.Error(err))
		}

		if statusCondition.AllNodesAreOk {
			var msg string
			okNodes := shortOkNodes{
				TimeEmoji:   messaging.TimerMsg,
				NodesNumber: statusCondition.NodesNumber,
				Height:      statusCondition.Height,
			}
			msg, err = executeTemplate("templates/nodes_status_ok_short", okNodes, bot.TemplatesExtension())
			if err != nil {
				zapLogger.Error("failed to construct a message", zap.Error(err))
			}
			bot.SendMessage(msg)
			return
		}
		var msg string
		switch bot.(type) {
		case *TelegramBotEnvironment:
			msg = fmt.Sprintf("Status %s\n\n%s", messaging.TimerMsg, handledNodesStatus)
		case *DiscordBotEnvironment:
			msg = fmt.Sprintf("```yaml\nStatus %s\n\n%s\n```", messaging.TimerMsg, handledNodesStatus)
		default:
			zapLogger.Error("failed to schedule nodes status, unknown bot type")
			return
		}
		bot.SendMessage(msg)
	}, scheduledTimeExpression)

	if err != nil {
		return err
	}
	return nil
}

type NodeStatus struct {
	URL     string
	Sumhash string
	Status  string
	Height  string
	BlockID string
}

func sortNodesStatuses(statuses []NodeStatus) {
	sort.Slice(statuses, func(i, j int) bool {
		return strings.Compare(statuses[i].URL, statuses[j].URL) < 0
	})
}

func executeTemplate(template string, data any, extension ExpectedExtension) (string, error) {
	switch extension {
	case HTML:
		tmpl, err := htmlTemplate.ParseFS(templateFiles, template+string(extension))
		if err != nil {
			return "", err
		}
		buffer := &bytes.Buffer{}
		err = tmpl.Execute(buffer, data)
		if err != nil {
			return "", err
		}
		return buffer.String(), nil
	case Markdown:
		tmpl, err := textTemplate.ParseFS(templateFiles, template+string(extension))
		if err != nil {
			return "", err
		}
		buffer := &bytes.Buffer{}
		err = tmpl.Execute(buffer, data)
		if err != nil {
			return "", err
		}
		return buffer.String(), nil
	default:
		return "", errors.New("unknown message type to execute a template")
	}
}

func replaceNodeWithAlias(node string, nodesAlias map[string]string) string {
	if alias, ok := nodesAlias[node]; ok {
		return alias
	}
	return removeHTTPOrHTTPSScheme(node)
}

func GetNodeURLByAlias(alias string, nodes []entities.Node) string {
	for _, n := range nodes {
		if n.Alias == alias {
			return n.URL
		}
	}
	return alias
}

type heightStatementGroup struct {
	Nodes  []string
	Height int
}

type heightStatement struct {
	HeightDifference int
	FirstGroup       heightStatementGroup
	SecondGroup      heightStatementGroup
}

type stateHashStatementGroup struct {
	BlockID   string
	Nodes     []string
	StateHash string
}

type stateHashStatement struct {
	SameHeight               int
	LastCommonStateHashExist bool
	ForkHeight               int
	ForkBlockID              string
	ForkStateHash            string
	FirstGroup               stateHashStatementGroup
	SecondGroup              stateHashStatementGroup
}

type fixedStatement struct {
	PreviousAlert string
}

func executeAlertTemplate(
	alertType entities.AlertType,
	alertJSON []byte,
	extension ExpectedExtension,
	allNodes []entities.Node,
) (string, error) {
	nodesAliases := make(map[string]string)
	for _, n := range allNodes {
		if n.Alias != "" {
			nodesAliases[n.URL] = n.Alias
		}
	}
	var (
		msg string
		err error
	)
	switch alertType {
	case entities.SimpleAlertType:
		msg, err = executeSimpleAlertTemplate(alertJSON, extension)
	case entities.UnreachableAlertType:
		msg, err = executeUnreachableTemplate(alertJSON, nodesAliases, extension)
	case entities.IncompleteAlertType:
		msg, err = executeIncompleteTemplate(alertJSON, nodesAliases, extension)
	case entities.InvalidHeightAlertType:
		msg, err = executeInvalidHeightTemplate(alertJSON, nodesAliases, extension)
	case entities.HeightAlertType:
		msg, err = executeHeightTemplate(alertJSON, nodesAliases, extension)
	case entities.StateHashAlertType:
		msg, err = executeStateHashTemplate(alertJSON, nodesAliases, extension)
	case entities.AlertFixedType:
		msg, err = executeAlertFixed(alertJSON, extension)
	case entities.BaseTargetAlertType:
		msg, err = executeBaseTargetTemplate(alertJSON, nodesAliases, extension)
	case entities.InternalErrorAlertType:
		msg, err = executeInternalErrorTemplate(alertJSON, extension)
	default:
		return "", errors.Errorf("unknown alert type (%d)", alertType)
	}
	if err != nil {
		return "", err
	}

	return msg, nil
}

func executeSimpleAlertTemplate(alertJSON []byte, extension ExpectedExtension) (string, error) {
	var simpleAlert entities.SimpleAlert
	err := json.Unmarshal(alertJSON, &simpleAlert)
	if err != nil {
		return "", err
	}
	msg, err := executeTemplate("templates/alerts/simple_alert", simpleAlert, extension)
	if err != nil {
		return "", err
	}
	return msg, nil
}

func executeInternalErrorTemplate(alertJSON []byte, extension ExpectedExtension) (string, error) {
	var internalErrorAlert entities.InternalErrorAlert
	err := json.Unmarshal(alertJSON, &internalErrorAlert)
	if err != nil {
		return "", err
	}
	msg, err := executeTemplate("templates/alerts/internal_error_alert", internalErrorAlert, extension)
	if err != nil {
		return "", err
	}
	return msg, nil
}

func executeBaseTargetTemplate(
	alertJSON []byte,
	nodesAliases map[string]string,
	extension ExpectedExtension,
) (string, error) {
	var btAlert entities.BaseTargetAlert
	err := json.Unmarshal(alertJSON, &btAlert)
	if err != nil {
		return "", err
	}

	for i := range btAlert.BaseTargetValues {
		btAlert.BaseTargetValues[i].Node = replaceNodeWithAlias(btAlert.BaseTargetValues[i].Node, nodesAliases)
	}

	msg, err := executeTemplate("templates/alerts/base_target_alert", btAlert, extension)
	if err != nil {
		return "", err
	}
	return msg, nil
}

func executeAlertFixed(alertJSON []byte, extension ExpectedExtension) (string, error) {
	var alertFixed entities.AlertFixed
	err := json.Unmarshal(alertJSON, &alertFixed)
	if err != nil {
		return "", err
	}

	statement := fixedStatement{
		PreviousAlert: alertFixed.Fixed.Name().String(),
	}
	msg, err := executeTemplate("templates/alerts/alert_fixed", statement, extension)
	if err != nil {
		return "", err
	}
	return msg, nil
}

func executeStateHashTemplate(
	alertJSON []byte,
	nodesAliases map[string]string,
	extension ExpectedExtension,
) (string, error) {
	var stateHashAlert entities.StateHashAlert
	err := json.Unmarshal(alertJSON, &stateHashAlert)
	if err != nil {
		return "", err
	}

	for i := range stateHashAlert.FirstGroup.Nodes {
		stateHashAlert.FirstGroup.Nodes[i] = replaceNodeWithAlias(stateHashAlert.FirstGroup.Nodes[i], nodesAliases)
	}
	for i := range stateHashAlert.SecondGroup.Nodes {
		stateHashAlert.SecondGroup.Nodes[i] = replaceNodeWithAlias(stateHashAlert.SecondGroup.Nodes[i], nodesAliases)
	}

	statement := stateHashStatement{
		SameHeight:               stateHashAlert.CurrentGroupsBucketHeight,
		LastCommonStateHashExist: stateHashAlert.LastCommonStateHashExist,
		ForkHeight:               stateHashAlert.LastCommonStateHashHeight,
		ForkBlockID:              stateHashAlert.LastCommonStateHash.BlockID.String(),
		ForkStateHash:            stateHashAlert.LastCommonStateHash.SumHash.Hex(),

		FirstGroup: stateHashStatementGroup{
			BlockID:   stateHashAlert.FirstGroup.StateHash.BlockID.String(),
			Nodes:     stateHashAlert.FirstGroup.Nodes,
			StateHash: stateHashAlert.FirstGroup.StateHash.SumHash.Hex(),
		},
		SecondGroup: stateHashStatementGroup{
			BlockID:   stateHashAlert.SecondGroup.StateHash.BlockID.String(),
			Nodes:     stateHashAlert.SecondGroup.Nodes,
			StateHash: stateHashAlert.SecondGroup.StateHash.SumHash.Hex(),
		},
	}

	if statement.FirstGroup.BlockID != statement.SecondGroup.BlockID {
		msg, tmplErr := executeTemplate("templates/alerts/state_hash_several_chains_alert", statement, extension)
		if tmplErr != nil {
			return "", tmplErr
		}
		return msg, nil
	}

	msg, tmplErr := executeTemplate("templates/alerts/state_hash_alert", statement, extension)
	if tmplErr != nil {
		return "", tmplErr
	}
	return msg, nil
}

func executeHeightTemplate(alertJSON []byte, nodesAliases map[string]string, ext ExpectedExtension) (string, error) {
	var heightAlert entities.HeightAlert
	err := json.Unmarshal(alertJSON, &heightAlert)
	if err != nil {
		return "", err
	}

	for i := range heightAlert.MaxHeightGroup.Nodes {
		heightAlert.MaxHeightGroup.Nodes[i] = replaceNodeWithAlias(heightAlert.MaxHeightGroup.Nodes[i], nodesAliases)
	}
	for i := range heightAlert.OtherHeightGroup.Nodes {
		heightAlert.OtherHeightGroup.Nodes[i] = replaceNodeWithAlias(heightAlert.OtherHeightGroup.Nodes[i], nodesAliases)
	}

	statement := heightStatement{
		HeightDifference: heightAlert.MaxHeightGroup.Height - heightAlert.OtherHeightGroup.Height,
		FirstGroup: heightStatementGroup{
			Nodes:  heightAlert.MaxHeightGroup.Nodes,
			Height: heightAlert.MaxHeightGroup.Height,
		},
		SecondGroup: heightStatementGroup{
			Nodes:  heightAlert.OtherHeightGroup.Nodes,
			Height: heightAlert.OtherHeightGroup.Height,
		},
	}

	msg, err := executeTemplate("templates/alerts/height_alert", statement, ext)
	if err != nil {
		return "", err
	}
	return msg, nil
}

func executeInvalidHeightTemplate(
	alertJSON []byte,
	nodesAliases map[string]string,
	extension ExpectedExtension,
) (string, error) {
	var invalidHeightAlert entities.InvalidHeightAlert
	err := json.Unmarshal(alertJSON, &invalidHeightAlert)
	if err != nil {
		return "", err
	}
	statement := invalidHeightAlert.NodeStatement

	statement.Node = replaceNodeWithAlias(statement.Node, nodesAliases)

	msg, err := executeTemplate("templates/alerts/invalid_height_alert", statement, extension)
	if err != nil {
		return "", err
	}
	return msg, nil
}

func executeIncompleteTemplate(
	alertJSON []byte,
	nodesAliases map[string]string,
	extension ExpectedExtension,
) (string, error) {
	var incompleteAlert entities.IncompleteAlert
	err := json.Unmarshal(alertJSON, &incompleteAlert)
	if err != nil {
		return "", err
	}
	statement := incompleteAlert.NodeStatement
	statement.Node = replaceNodeWithAlias(statement.Node, nodesAliases)

	msg, err := executeTemplate("templates/alerts/incomplete_alert", statement, extension)
	if err != nil {
		return "", err
	}
	return msg, nil
}

func executeUnreachableTemplate(
	alertJSON []byte,
	nodesAliases map[string]string,
	extension ExpectedExtension,
) (string, error) {
	var unreachableAlert entities.UnreachableAlert
	err := json.Unmarshal(alertJSON, &unreachableAlert)
	if err != nil {
		return "", err
	}

	unreachableAlert.Node = replaceNodeWithAlias(unreachableAlert.Node, nodesAliases)

	msg, err := executeTemplate("templates/alerts/unreachable_alert", unreachableAlert, extension)
	if err != nil {
		return "", err
	}
	return msg, nil
}

type StatusCondition struct {
	AllNodesAreOk bool
	NodesNumber   int
	Height        string
}

func HandleNodesStatusError(resp *pair.NodesStatementsResponse,
	ext ExpectedExtension) (string, StatusCondition, error) {
	statusCondition := StatusCondition{AllNodesAreOk: false, NodesNumber: 0, Height: ""}

	var differentHeightsNodes []NodeStatus
	var unavailableNodes []NodeStatus

	if resp.ErrMessage != events.ErrBigHeightDifference.Error() {
		return resp.ErrMessage, statusCondition, nil
	}

	for _, stat := range resp.NodesStatements {
		if stat.Status != entities.OK {
			unavailableNodes = append(unavailableNodes, NodeStatus{URL: stat.URL})
			continue
		}
		height := strconv.Itoa(stat.Height)
		s := NodeStatus{
			URL:    stat.URL,
			Height: height,
		}
		differentHeightsNodes = append(differentHeightsNodes, s)
	}
	var msg string
	if len(unavailableNodes) != 0 {
		sortNodesStatuses(unavailableNodes)
		unavailableMsg, err := executeTemplate("templates/nodes_status_unavailable", unavailableNodes, ext)
		if err != nil {
			return "", statusCondition, err
		}
		msg = unavailableMsg + "\n"
	}
	sortNodesStatuses(differentHeightsNodes)
	differentHeights, err := executeTemplate("templates/nodes_status_different_heights", differentHeightsNodes, ext)
	if err != nil {
		return "", statusCondition, err
	}
	msg += differentHeights
	return fmt.Sprintf("%s\n\n%s", resp.ErrMessage, msg), statusCondition, nil
}

func HandleNodesStatus(
	resp *pair.NodesStatementsResponse,
	ext ExpectedExtension,
	nodes []entities.Node,
) (string, StatusCondition, error) {
	statusCondition := StatusCondition{AllNodesAreOk: false, NodesNumber: 0, Height: ""}

	nodesAliases := nodeURLToAlias(nodes)
	for i := range resp.NodesStatements {
		resp.NodesStatements[i].URL = replaceNodeWithAlias(resp.NodesStatements[i].URL, nodesAliases)
	}

	if resp.ErrMessage != "" {
		return HandleNodesStatusError(resp, ext)
	}

	var msg string
	unavailableNodes, okNodes, height := sortedNodesByStatusWithHeight(resp)

	if len(unavailableNodes) != 0 {
		unavailableMsg, err := executeTemplate("templates/nodes_status_unavailable", unavailableNodes, ext)
		if err != nil {
			return "", statusCondition, err
		}
		msg = unavailableMsg + "\n"
	}

	areHashesEqual := areStateHashesEqual(okNodes)
	if !areHashesEqual {
		differentHashes, err := executeTemplate("templates/nodes_status_different_hashes", okNodes, ext)
		if err != nil {
			return "", statusCondition, err
		}
		msg += fmt.Sprintf("%s %s", differentHashes, height)
		return msg, statusCondition, nil
	}
	equalHashes, err := executeTemplate("templates/nodes_status_ok", okNodes, ext)
	if err != nil {
		return "", statusCondition, err
	}

	if len(unavailableNodes) == 0 && len(okNodes) != 0 && areHashesEqual {
		statusCondition.AllNodesAreOk = true
		statusCondition.NodesNumber = len(okNodes)
		statusCondition.Height = height
	}

	msg += fmt.Sprintf("%s %s", equalHashes, height)
	return msg, statusCondition, nil
}

type nodesSingleChain struct {
	NodesNumber      int
	Height           string
	BlockID          string
	GeneratorAddress string
}

type nodesChains struct {
	Height string
	Chains []chain
}

type chain struct {
	BlockID          string
	GeneratorAddress string
}

func HandleNodesChains(
	resp *pair.NodesStatementsResponse,
	ext ExpectedExtension,
) (string, error) {
	if len(resp.NodesStatements) < 1 {
		return "", errors.New("failed to collect enough statements (< 1)")
	}

	sample := resp.NodesStatements[0]
	if sample.BlockID == nil {
		return "", errors.Errorf("block ID or generator are empty for node %s", sample.URL)
	}
<<<<<<< HEAD
	sampleGeneratorAddress := ""
	if sample.Generator != nil {
		sampleGeneratorAddress = sample.Generator.String()
	}
	var chains []Chain
	chains = append(chains, Chain{
=======
	var chains []chain
	chains = append(chains, chain{
>>>>>>> cf346349
		BlockID:          sample.BlockID.String(),
		GeneratorAddress: sample.Generator.String(),
	})
	height := sample.Height
	for i := 1; i < len(resp.NodesStatements); i++ {
		statement := resp.NodesStatements[i]
		if statement.BlockID == nil {
			return "", errors.Errorf("block ID is empty for node %s", statement.URL)
		}
		// can be empty for private nodes
		generatorAddress := ""
		if statement.Generator != nil {
			generatorAddress = statement.Generator.String()
		}
<<<<<<< HEAD
		if statement.BlockID.String() != sample.BlockID.String() && statement.Height == sample.Height {
			chains = append(chains, Chain{
=======
		if statement.BlockID != sample.BlockID && statement.Height == sample.Height {
			chains = append(chains, chain{
>>>>>>> cf346349
				BlockID:          statement.BlockID.String(),
				GeneratorAddress: generatorAddress,
			})
		}
	}

	/* we have more than one chain */
	if len(chains) > 1 {
		nodesChainsMsg := nodesChains{
			Height: strconv.Itoa(height),
			Chains: chains,
		}
		msg, err := executeTemplate("templates/nodes_chains_different", nodesChainsMsg, ext)
		if err != nil {
			return "", err
		}
		return msg, nil
	}

	nodeChainOk := nodesSingleChain{
		NodesNumber:      len(resp.NodesStatements),
		Height:           strconv.Itoa(height),
		BlockID:          sample.BlockID.String(),
		GeneratorAddress: sampleGeneratorAddress,
	}

	okMsg, err := executeTemplate("templates/nodes_chains_ok", nodeChainOk, ext)
	if err != nil {
		return "", err
	}

	return okMsg, nil
}

func areStateHashesEqual(okNodes []NodeStatus) bool {
	hashesEqual := true
	if len(okNodes) == 0 {
		return hashesEqual
	}
	previousHash := okNodes[0].Sumhash
	for _, node := range okNodes {
		if node.Sumhash != previousHash {
			hashesEqual = false
		}
		previousHash = node.Sumhash
	}
	return hashesEqual
}

func nodeURLToAlias(allNodes []entities.Node) map[string]string {
	nodesAliases := make(map[string]string)
	for _, n := range allNodes {
		if n.Alias != "" {
			nodesAliases[n.URL] = n.Alias
		}
	}
	return nodesAliases
}

func sortedNodesByStatusWithHeight(resp *pair.NodesStatementsResponse) ([]NodeStatus, []NodeStatus, string) {
	var (
		unavailable []NodeStatus
		okNodes     []NodeStatus
		height      string
	)
	for _, stat := range resp.NodesStatements {
		if stat.Status != entities.OK {
			unavailable = append(unavailable, NodeStatus{URL: stat.URL})
		} else {
			height = strconv.Itoa(stat.Height)
			s := NodeStatus{
				URL:     stat.URL,
				Sumhash: stat.StateHash.SumHash.Hex(),
				Status:  string(stat.Status),
				Height:  height,
				BlockID: stat.StateHash.BlockID.String(),
			}
			okNodes = append(okNodes, s)
		}
	}
	sortNodesStatuses(unavailable)
	sortNodesStatuses(okNodes)
	return unavailable, okNodes, height
}

type nodeStatement struct {
	Node      string
	Height    int
	Timestamp int64
	StateHash string
	Version   string
}

func HandleNodeStatement(resp *pair.NodeStatementResponse, extension ExpectedExtension) (string, error) {
	resp.NodeStatement.Node = removeHTTPOrHTTPSScheme(resp.NodeStatement.Node)

	if resp.ErrMessage != "" {
		return resp.ErrMessage, nil
	}

	statement := nodeStatement{
		Node:      resp.NodeStatement.Node,
		Height:    resp.NodeStatement.Height,
		Timestamp: resp.NodeStatement.Timestamp,
		StateHash: resp.NodeStatement.StateHash.SumHash.Hex(),
		Version:   resp.NodeStatement.Version,
	}

	msg, err := executeTemplate("templates/node_statement", statement, extension)
	if err != nil {
		return "", err
	}

	return msg, nil
}

func constructMessage(
	alertType entities.AlertType,
	alertJSON []byte,
	extension ExpectedExtension,
	allNodes []entities.Node,
) (string, error) {
	msg, err := executeAlertTemplate(alertType, alertJSON, extension, allNodes)
	if err != nil {
		return "", errors.Wrap(err, "failed to execute an alert template")
	}
	return msg, nil
}<|MERGE_RESOLUTION|>--- conflicted
+++ resolved
@@ -1072,19 +1072,14 @@
 	if sample.BlockID == nil {
 		return "", errors.Errorf("block ID or generator are empty for node %s", sample.URL)
 	}
-<<<<<<< HEAD
 	sampleGeneratorAddress := ""
 	if sample.Generator != nil {
 		sampleGeneratorAddress = sample.Generator.String()
 	}
-	var chains []Chain
-	chains = append(chains, Chain{
-=======
 	var chains []chain
 	chains = append(chains, chain{
->>>>>>> cf346349
 		BlockID:          sample.BlockID.String(),
-		GeneratorAddress: sample.Generator.String(),
+		GeneratorAddress: sampleGeneratorAddress,
 	})
 	height := sample.Height
 	for i := 1; i < len(resp.NodesStatements); i++ {
@@ -1097,13 +1092,8 @@
 		if statement.Generator != nil {
 			generatorAddress = statement.Generator.String()
 		}
-<<<<<<< HEAD
 		if statement.BlockID.String() != sample.BlockID.String() && statement.Height == sample.Height {
-			chains = append(chains, Chain{
-=======
-		if statement.BlockID != sample.BlockID && statement.Height == sample.Height {
 			chains = append(chains, chain{
->>>>>>> cf346349
 				BlockID:          statement.BlockID.String(),
 				GeneratorAddress: generatorAddress,
 			})
