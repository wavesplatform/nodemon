--- conflicted
+++ resolved
@@ -5,12 +5,7 @@
 <b>Details:</b> Base target is greater than the threshold value. The threshold value is {{ .Threshold}}
 {{ with .BaseTargetValues }}
 {{range .}}
-<<<<<<< HEAD
-Node: <code>{{ .Node}}</code>
-Base Target: <code>{{ .BaseTarget}}</code>
-=======
 Node: <code>{{ .Node }}</code>
 Base Target: <code>{{ .BaseTarget }}</code>
->>>>>>> 91daf8f7
 {{end}}
 {{end}}