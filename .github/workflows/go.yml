--- conflicted
+++ resolved
@@ -8,10 +8,6 @@
     if: github.event_name == 'push' || github.event.pull_request.head.repo.full_name != 'wavesplatform/nodemon'
     strategy:
       matrix:
-<<<<<<< HEAD
-=======
-        go-version: [ 1.19.x ]
->>>>>>> 5ee5d7bb
         os: [ macos-latest, windows-latest, ubuntu-latest ]
 
     steps:
