name: build
on: [ push, pull_request ]

jobs:
  golangci:
    name: lint
    runs-on: ${{ matrix.os }}
    if: github.event_name == 'push' || github.event.pull_request.head.repo.full_name != 'wavesplatform/nodemon'
    strategy:
      matrix:
        os: [ macos-latest, windows-latest, ubuntu-latest ]

    steps:
      - name: Check out code
        uses: actions/checkout@v4
        with:
          fetch-depth: 0
      - name: Set up Go 1.20
        uses: actions/setup-go@v4.1.0
        with:
          go-version: 1.20.x
          check-latest: true
          cache: false # don't save & restore build caches because golangci-lint action does it internally
      - name: Get dependencies
        run: go mod vendor
      - name: golangci-lint
        uses: golangci/golangci-lint-action@v2
        with:
          version: latest
          args: -c .golangci.yml

  build:
    name: ubuntu
    runs-on: ubuntu-latest
    if: github.event_name == 'push' || github.event.pull_request.head.repo.full_name != 'wavesplatform/nodemon'

    steps:
<<<<<<< HEAD
      - uses: actions/checkout@v3
      - name: Set up Go 1.20
=======
      - uses: actions/checkout@v4
      - name: Set up Go 1.19
>>>>>>> d442e699
        uses: actions/setup-go@v4.1.0
        with:
          go-version: 1.20.x
          check-latest: true
          cache: true

      - name: Set up GolangCI-Lint
        run: curl -sfL https://raw.githubusercontent.com/golangci/golangci-lint/master/install.sh| sh -s -- -b $HOME/bin v1.54.2

      - name: Check out code into the Go module directory
        uses: actions/checkout@v4
        with:
          fetch-depth: 0

      - name: Get dependencies
        run: make vendor

      - name: Build
        run: export PATH="$HOME/bin:$PATH"; make all

      - name: Test with race detector
        run: go test -race -coverprofile=coverage.txt -covermode=atomic ./...<|MERGE_RESOLUTION|>--- conflicted
+++ resolved
@@ -35,13 +35,8 @@
     if: github.event_name == 'push' || github.event.pull_request.head.repo.full_name != 'wavesplatform/nodemon'
 
     steps:
-<<<<<<< HEAD
-      - uses: actions/checkout@v3
+      - uses: actions/checkout@v4
       - name: Set up Go 1.20
-=======
-      - uses: actions/checkout@v4
-      - name: Set up Go 1.19
->>>>>>> d442e699
         uses: actions/setup-go@v4.1.0
         with:
           go-version: 1.20.x
