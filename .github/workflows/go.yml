--- conflicted
+++ resolved
@@ -35,13 +35,8 @@
     if: github.event_name == 'push' || github.event.pull_request.head.repo.full_name != 'wavesplatform/nodemon'
 
     steps:
-<<<<<<< HEAD
       - uses: actions/checkout@08c6903cd8c0fde910a37f88322edcfb5dd907a8 # v5
-      - name: Set up Go 1.24
-=======
-      - uses: actions/checkout@08eba0b27e820071cde6df949e0beb9ba4906955 # v4
       - name: Set up Go 1.25
->>>>>>> d389d921
         uses: actions/setup-go@d35c59abb061a4a6fb18e82ac0862c26744d6ab5 # v5.5.0
         with:
           go-version: 1.25.x
